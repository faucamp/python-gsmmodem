#!/usr/bin/env python

""" High-level API classes for an attached GSM modem """

import sys, re, logging, weakref, time, threading, abc, codecs
from datetime import datetime
from time import sleep

from .serial_comms import SerialComms
from .exceptions import CommandError, InvalidStateException, CmeError, CmsError, InterruptedException, TimeoutException, PinRequiredError, IncorrectPinError, SmscNumberUnknownError
<<<<<<< HEAD
from .pdu import encodeSmsSubmitPdu, decodeSmsPdu, Concatenation
from .util import SimpleOffsetTzInfo, lineStartingWith, allLinesMatchingPattern, parseTextModeTimeStr
=======
from .pdu import encodeSmsSubmitPdu, decodeSmsPdu, encodeGsm7, encodeTextMode
from .util import SimpleOffsetTzInfo, lineStartingWith, allLinesMatchingPattern, parseTextModeTimeStr, removeAtPrefix
>>>>>>> 5c816bae

#from . import compat # For Python 2.6 compatibility
from gsmmodem.util import lineMatching
from gsmmodem.exceptions import EncodingError
PYTHON_VERSION = sys.version_info[0]

CTRLZ = '\x1a'
TERMINATOR = '\r'

if PYTHON_VERSION >= 3:
    xrange = range
    dictValuesIter = dict.values
    dictItemsIter = dict.items
else: #pragma: no cover
    dictValuesIter = dict.itervalues
    dictItemsIter = dict.iteritems


class Sms(object):
    """ Abstract SMS message base class """
    __metaclass__ = abc.ABCMeta

    # Some constants to ease handling SMS statuses
    STATUS_RECEIVED_UNREAD = 0
    STATUS_RECEIVED_READ = 1
    STATUS_STORED_UNSENT = 2
    STATUS_STORED_SENT = 3
    STATUS_ALL = 4
    # ...and a handy converter for text mode statuses
    TEXT_MODE_STATUS_MAP = {'REC UNREAD': STATUS_RECEIVED_UNREAD,
                            'REC READ': STATUS_RECEIVED_READ,
                            'STO UNSENT': STATUS_STORED_UNSENT,
                            'STO SENT': STATUS_STORED_SENT,
                            'ALL': STATUS_ALL}

    def __init__(self, number, text, smsc=None):
        self.number = number
        self.text = text
        self.smsc = smsc


class ReceivedSms(Sms):
    """ An SMS message that has been received (MT) """
<<<<<<< HEAD
    
    def __init__(self, gsmModem, status, number, time, text, smsc=None, concat=None):
=======

    def __init__(self, gsmModem, status, number, time, text, smsc=None, udh=[], index=None):
>>>>>>> 5c816bae
        super(ReceivedSms, self).__init__(number, text, smsc)
        self._gsmModem = weakref.proxy(gsmModem)
        self.status = status
        self.time = time
<<<<<<< HEAD
        self.concat = concat
        
=======
        self.udh = udh
        self.index = index

>>>>>>> 5c816bae
    def reply(self, message):
        """ Convenience method that sends a reply SMS to the sender of this message """
        return self._gsmModem.sendSms(self.number, message)

    def sendSms(self, dnumber, message):
        """ Convenience method that sends a SMS to someone else """
        return self._gsmModem.sendSms(dnumber, message)

    def getModem(self):
        """ Convenience method that returns the gsm modem instance """
        return self._gsmModem

class SentSms(Sms):
    """ An SMS message that has been sent (MO) """

    ENROUTE = 0 # Status indicating message is still enroute to destination
    DELIVERED = 1 # Status indicating message has been received by destination handset
    FAILED = 2 # Status indicating message delivery has failed

    def __init__(self, number, text, reference, smsc=None):
        super(SentSms, self).__init__(number, text, smsc)
        self.report = None # Status report for this SMS (StatusReport object)
        self.reference = reference

    @property
    def status(self):
        """ Status of this SMS. Can be ENROUTE, DELIVERED or FAILED

        The actual status report object may be accessed via the 'report' attribute
        if status is 'DELIVERED' or 'FAILED'
        """
        if self.report == None:
            return SentSms.ENROUTE
        else:
            return SentSms.DELIVERED if self.report.deliveryStatus == StatusReport.DELIVERED else SentSms.FAILED


class StatusReport(Sms):
    """ An SMS status/delivery report

    Note: the 'status' attribute of this class refers to this status report SM's status (whether
    it has been read, etc). To find the status of the message that caused this status report,
    use the 'deliveryStatus' attribute.
    """

    DELIVERED = 0 # SMS delivery status: delivery successful
    FAILED = 68 # SMS delivery status: delivery failed

    def __init__(self, gsmModem, status, reference, number, timeSent, timeFinalized, deliveryStatus, smsc=None):
        super(StatusReport, self).__init__(number, None, smsc)
        self._gsmModem = weakref.proxy(gsmModem)
        self.status = status
        self.reference = reference
        self.timeSent = timeSent
        self.timeFinalized = timeFinalized
        self.deliveryStatus = deliveryStatus


class GsmModem(SerialComms):
    """ Main class for interacting with an attached GSM modem """

    log = logging.getLogger('gsmmodem.modem.GsmModem')

    # Used for parsing AT command errors
    CM_ERROR_REGEX = re.compile('^\+(CM[ES]) ERROR: (\d+)$')
    # Used for parsing signal strength query responses
    CSQ_REGEX = re.compile('^\+CSQ:\s*(\d+),')
    # Used for parsing caller ID announcements for incoming calls. Group 1 is the number
    CLIP_REGEX = re.compile('^\+CLIP:\s*"\+{0,1}(\d+)",(\d+).*$')
    # Used for parsing own number. Group 1 is the number
    CNUM_REGEX = re.compile('^\+CNUM:\s*".*?","(\+{0,1}\d+)",(\d+).*$')
    # Used for parsing new SMS message indications
    CMTI_REGEX = re.compile('^\+CMTI:\s*"([^"]+)",\s*(\d+)$')
    # Used for parsing SMS message reads (text mode)
    CMGR_SM_DELIVER_REGEX_TEXT = None
    # Used for parsing SMS status report message reads (text mode)
    CMGR_SM_REPORT_REGEXT_TEXT = None
    # Used for parsing SMS message reads (PDU mode)
    CMGR_REGEX_PDU = None
    # Used for parsing USSD event notifications
    CUSD_REGEX = re.compile('\+CUSD:\s*(\d),\s*"(.*?)",\s*(\d+)', re.DOTALL)
    # Used for parsing SMS status reports
    CDSI_REGEX = re.compile('\+CDSI:\s*"([^"]+)",(\d+)$')
    CDS_REGEX  = re.compile('\+CDS:\s*([0-9]+)"$')

    def __init__(self, port, baudrate=115200, incomingCallCallbackFunc=None, smsReceivedCallbackFunc=None, smsStatusReportCallback=None, requestDelivery=True, AT_CNMI="", *a, **kw):
        super(GsmModem, self).__init__(port, baudrate, notifyCallbackFunc=self._handleModemNotification, *a, **kw)
        self.incomingCallCallback = incomingCallCallbackFunc or self._placeholderCallback
        self.smsReceivedCallback = smsReceivedCallbackFunc or self._placeholderCallback
        self.smsStatusReportCallback = smsStatusReportCallback or self._placeholderCallback
        self.requestDelivery = requestDelivery
        self.AT_CNMI = AT_CNMI or "2,1,0,2"
        # Flag indicating whether caller ID for incoming call notification has been set up
        self._callingLineIdentification = False
        # Flag indicating whether incoming call notifications have extended information
        self._extendedIncomingCallIndication = False
        # Current active calls (ringing and/or answered), key is the unique call ID (not the remote number)
        self.activeCalls = {}
        # Dict containing sent SMS messages (for auto-tracking their delivery status)
        self.sentSms = weakref.WeakValueDictionary()
        self._ussdSessionEvent = None # threading.Event
        self._ussdResponse = None # gsmmodem.modem.Ussd
        self._smsStatusReportEvent = None # threading.Event
        self._dialEvent = None # threading.Event
        self._dialResponse = None # gsmmodem.modem.Call
        self._waitForAtdResponse = True # Flag that controls if we should wait for an immediate response to ATD, or not
        self._waitForCallInitUpdate = True # Flag that controls if we should wait for a ATD "call initiated" message
        self._callStatusUpdates = [] # populated during connect() - contains regexes and handlers for detecting/handling call status updates
        self._mustPollCallStatus = False # whether or not the modem must be polled for outgoing call status updates
        self._pollCallStatusRegex = None # Regular expression used when polling outgoing call status
        self._writeWait = 0 # Time (in seconds to wait after writing a command (adjusted when 515 errors are detected)
        self._smsTextMode = False # Storage variable for the smsTextMode property
        self._gsmBusy = 0 # Storage variable for the GSMBUSY property
        self._smscNumber = None # Default SMSC number
        self._smsRef = 0 # Sent SMS reference counter
        self._smsMemReadDelete = None # Preferred message storage memory for reads/deletes (<mem1> parameter used for +CPMS)
        self._smsMemWrite = None # Preferred message storage memory for writes (<mem2> parameter used for +CPMS)
        self._smsReadSupported = True # Whether or not reading SMS messages is supported via AT commands
        self._smsEncoding = 'GSM' # Default SMS encoding
        self._smsSupportedEncodingNames = None # List of available encoding names
        self._commands = None # List of supported AT commands
        #Pool of detected DTMF
        self.dtmfpool = []

    def connect(self, pin=None, waitingForModemToStartInSeconds=0):
        """ Opens the port and initializes the modem and SIM card

        :param pin: The SIM card PIN code, if any
        :type pin: str

        :raise PinRequiredError: if the SIM card requires a PIN but none was provided
        :raise IncorrectPinError: if the specified PIN is incorrect
        """
        self.log.info('Connecting to modem on port %s at %dbps', self.port, self.baudrate)
        super(GsmModem, self).connect()

        if waitingForModemToStartInSeconds > 0:
            while waitingForModemToStartInSeconds > 0:
                try:
                    self.write('AT', waitForResponse=True, timeout=0.5)
                    break
                except TimeoutException:
                    waitingForModemToStartInSeconds -= 0.5

        # Send some initialization commands to the modem
        try:
            self.write('ATZ') # reset configuration
        except CommandError:
            # Some modems require a SIM PIN at this stage already; unlock it now
            # Attempt to enable detailed error messages (to catch incorrect PIN error)
            # but ignore if it fails
            self.write('AT+CMEE=1', parseError=False)
            self._unlockSim(pin)
            pinCheckComplete = True
            self.write('ATZ') # reset configuration
        else:
            pinCheckComplete = False
        self.write('ATE0') # echo off
        try:
            cfun = int(lineStartingWith('+CFUN:', self.write('AT+CFUN?'))[7:]) # example response: +CFUN: 1
            if cfun != 1:
                self.write('AT+CFUN=1')
        except CommandError:
            pass # just ignore if the +CFUN command isn't supported

        self.write('AT+CMEE=1') # enable detailed error messages (even if it has already been set - ATZ may reset this)
        if not pinCheckComplete:
            self._unlockSim(pin)

        # Get list of supported commands from modem
        commands = self.supportedCommands
        self._commands = commands

        # Device-specific settings
        callUpdateTableHint = 0 # unknown modem
        enableWind = False
        if commands != None:
            if '^CVOICE' in commands:
                self.write('AT^CVOICE=0', parseError=False) # Enable voice calls
            if '+VTS' in commands: # Check for DTMF sending support
                Call.dtmfSupport = True
            elif '^DTMF' in commands:
                # Huawei modems use ^DTMF to send DTMF tones
                callUpdateTableHint = 1 # Huawei
            if '^USSDMODE' in commands:
                # Enable Huawei text-mode USSD
                self.write('AT^USSDMODE=0', parseError=False)
            if '+WIND' in commands:
                callUpdateTableHint = 2 # Wavecom
                enableWind = True
            elif '+ZPAS' in commands:
                callUpdateTableHint = 3 # ZTE
        else:
            # Try to enable general notifications on Wavecom-like device
            enableWind = True

        if enableWind:
            try:
                wind = lineStartingWith('+WIND:', self.write('AT+WIND?')) # Check current WIND value; example response: +WIND: 63
            except CommandError:
                # Modem does not support +WIND notifications. See if we can detect other known call update notifications
                pass
            else:
                # Enable notifications for call setup, hangup, etc
                if int(wind[7:]) != 50:
                    self.write('AT+WIND=50')
                callUpdateTableHint = 2 # Wavecom

        # Attempt to identify modem type directly (if not already) - for outgoing call status updates
        if callUpdateTableHint == 0:
            if 'simcom' in self.manufacturer.lower() : #simcom modems support DTMF and don't support AT+CLAC
                Call.dtmfSupport = True
                try:
                    self.write('AT+DDET=1')                # enable detect incoming DTMF
                except CommandError:
                    # simcom 7000E for example doesn't support the DDET command
                    Call.dtmfSupport = False

            if self.manufacturer.lower() == 'huawei':
                callUpdateTableHint = 1 # huawei
            else:
                # See if this is a ZTE modem that has not yet been identified based on supported commands
                try:
                    self.write('AT+ZPAS?')
                except CommandError:
                    pass # Not a ZTE modem
                else:
                    callUpdateTableHint = 3 # ZTE
        # Load outgoing call status updates based on identified modem features
        if callUpdateTableHint == 1:
            # Use Hauwei's ^NOTIFICATIONs
            self.log.info('Loading Huawei call state update table')
            self._callStatusUpdates = ((re.compile('^\^ORIG:(\d),(\d)$'), self._handleCallInitiated),
                                       (re.compile('^\^CONN:(\d),(\d)$'), self._handleCallAnswered),
                                       (re.compile('^\^CEND:(\d),(\d+),(\d)+,(\d)+$'), self._handleCallEnded))
            self._mustPollCallStatus = False
            # Huawei modems use ^DTMF to send DTMF tones; use that instead
            Call.DTMF_COMMAND_BASE = '^DTMF={cid},'
            Call.dtmfSupport = True
        elif callUpdateTableHint == 2:
            # Wavecom modem: +WIND notifications supported
            self.log.info('Loading Wavecom call state update table')
            self._callStatusUpdates = ((re.compile('^\+WIND: 5,(\d)$'), self._handleCallInitiated),
                                      (re.compile('^OK$'), self._handleCallAnswered),
                                      (re.compile('^\+WIND: 6,(\d)$'), self._handleCallEnded))
            self._waitForAtdResponse = False # Wavecom modems return OK only when the call is answered
            self._mustPollCallStatus = False
            if commands == None: # older modem, assume it has standard DTMF support
                Call.dtmfSupport = True
        elif callUpdateTableHint == 3: # ZTE
            # Use ZTE notifications ("CONNECT"/"HANGUP", but no "call initiated" notification)
            self.log.info('Loading ZTE call state update table')
            self._callStatusUpdates = ((re.compile('^CONNECT$'), self._handleCallAnswered),
                                       (re.compile('^HANGUP:\s*(\d+)$'), self._handleCallEnded),
                                       (re.compile('^OK$'), self._handleCallRejected))
            self._waitForAtdResponse = False # ZTE modems do not return an immediate  OK only when the call is answered
            self._mustPollCallStatus = False
            self._waitForCallInitUpdate = False # ZTE modems do not provide "call initiated" updates
            if commands == None: # ZTE uses standard +VTS for DTMF
                Call.dtmfSupport = True
        else:
            # Unknown modem - we do not know what its call updates look like. Use polling instead
            self.log.info('Unknown/generic modem type - will use polling for call state updates')
            self._mustPollCallStatus = True
            self._pollCallStatusRegex = re.compile('^\+CLCC:\s+(\d+),(\d),(\d),(\d),([^,]),"([^,]*)",(\d+)$')
            self._waitForAtdResponse = True # Most modems return OK immediately after issuing ATD

        # General meta-information setup
        self.write('AT+COPS=3,0', parseError=False) # Use long alphanumeric name format

        # SMS setup
        self.write('AT+CMGF={0}'.format(1 if self.smsTextMode else 0)) # Switch to text or PDU mode for SMS messages
        self._compileSmsRegexes()
        if self._smscNumber != None:
            self.write('AT+CSCA="{0}"'.format(self._smscNumber)) # Set default SMSC number
            currentSmscNumber = self._smscNumber
        else:
            currentSmscNumber = self.smsc
        # Some modems delete the SMSC number when setting text-mode SMS parameters; preserve it if needed
        if currentSmscNumber != None:
            self._smscNumber = None # clear cache
        if self.requestDelivery:
            self.write('AT+CSMP=49,167,0,0', parseError=False) # Enable delivery reports
        else:
            self.write('AT+CSMP=17,167,0,0', parseError=False) # Not enable delivery reports
        # ...check SMSC again to ensure it did not change
        if currentSmscNumber != None and self.smsc != currentSmscNumber:
            self.smsc = currentSmscNumber

        # Set message storage, but first check what the modem supports - example response: +CPMS: (("SM","BM","SR"),("SM"))
        try:
            cpmsLine = lineStartingWith('+CPMS', self.write('AT+CPMS=?'))
        except CommandError:
            # Modem does not support AT+CPMS; SMS reading unavailable
            self._smsReadSupported = False
            self.log.warning('SMS preferred message storage query not supported by modem. SMS reading unavailable.')
        else:
            cpmsSupport = cpmsLine.split(' ', 1)[1].split('),(')
            # Do a sanity check on the memory types returned - Nokia S60 devices return empty strings, for example
            for memItem in cpmsSupport:
                if len(memItem) == 0:
                    # No support for reading stored SMS via AT commands - probably a Nokia S60
                    self._smsReadSupported = False
                    self.log.warning('Invalid SMS message storage support returned by modem. SMS reading unavailable. Response was: "%s"', cpmsLine)
                    break
            else:
                # Suppported memory types look fine, continue
                preferredMemoryTypes = ('"ME"', '"SM"', '"SR"')
                cpmsItems = [''] * len(cpmsSupport)
                for i in xrange(len(cpmsSupport)):
                    for memType in preferredMemoryTypes:
                        if memType in cpmsSupport[i]:
                            if i == 0:
                                self._smsMemReadDelete = memType
                            cpmsItems[i] = memType
                            break
                self.write('AT+CPMS={0}'.format(','.join(cpmsItems))) # Set message storage
            del cpmsSupport
            del cpmsLine

        if self._smsReadSupported and (self.smsReceivedCallback or self.smsStatusReportCallback):
            try:
                self.write('AT+CNMI=' + self.AT_CNMI)  # Set message notifications
            except CommandError:
                try:
                    self.write('AT+CNMI=2,1,0,1,0') # Set message notifications, using TE for delivery reports <ds>
                except CommandError:
                    # Message notifications not supported
                    self._smsReadSupported = False
                    self.log.warning('Incoming SMS notifications not supported by modem. SMS receiving unavailable.')

        # Incoming call notification setup
        try:
            self.write('AT+CLIP=1') # Enable calling line identification presentation
        except CommandError as clipError:
            self._callingLineIdentification = False
            self.log.warning('Incoming call calling line identification (caller ID) not supported by modem. Error: {0}'.format(clipError))
        else:
            self._callingLineIdentification = True
            try:
                self.write('AT+CRC=1') # Enable extended format of incoming indication (optional)
            except CommandError as crcError:
                self._extendedIncomingCallIndication = False
                self.log.warning('Extended format incoming call indication not supported by modem. Error: {0}'.format(crcError))
            else:
                self._extendedIncomingCallIndication = True

        # Call control setup
        self.write('AT+CVHU=0', parseError=False) # Enable call hang-up with ATH command (ignore if command not supported)

    def _unlockSim(self, pin):
        """ Unlocks the SIM card using the specified PIN (if necessary, else does nothing) """
        # Unlock the SIM card if needed
        try:
            cpinResponse = lineStartingWith('+CPIN', self.write('AT+CPIN?', timeout=15))
        except TimeoutException as timeout:
            # Wavecom modems do not end +CPIN responses with "OK" (github issue #19) - see if just the +CPIN response was returned
            if timeout.data != None:
                cpinResponse = lineStartingWith('+CPIN', timeout.data)
                if cpinResponse == None:
                    # No useful response read
                    raise timeout
            else:
                # Nothing read (real timeout)
                raise timeout
        if cpinResponse != '+CPIN: READY':
            if pin != None:
                self.write('AT+CPIN="{0}"'.format(pin))
            else:
                raise PinRequiredError('AT+CPIN')

    def write(self, data, waitForResponse=True, timeout=10, parseError=True, writeTerm=TERMINATOR, expectedResponseTermSeq=None):
        """ Write data to the modem.

        This method adds the ``\\r\\n`` end-of-line sequence to the data parameter, and
        writes it to the modem.

        :param data: Command/data to be written to the modem
        :type data: str
        :param waitForResponse: Whether this method should block and return the response from the modem or not
        :type waitForResponse: bool
        :param timeout: Maximum amount of time in seconds to wait for a response from the modem
        :type timeout: int
        :param parseError: If True, a CommandError is raised if the modem responds with an error (otherwise the response is returned as-is)
        :type parseError: bool
        :param writeTerm: The terminating sequence to append to the written data
        :type writeTerm: str
        :param expectedResponseTermSeq: The expected terminating sequence that marks the end of the modem's response (defaults to ``\\r\\n``)
        :type expectedResponseTermSeq: str

        :raise CommandError: if the command returns an error (only if parseError parameter is True)
        :raise TimeoutException: if no response to the command was received from the modem

        :return: A list containing the response lines from the modem, or None if waitForResponse is False
        :rtype: list
        """

        self.log.debug('write: %s', data)
        responseLines = super(GsmModem, self).write(data + writeTerm, waitForResponse=waitForResponse, timeout=timeout, expectedResponseTermSeq=expectedResponseTermSeq)
        if self._writeWait > 0: # Sleep a bit if required (some older modems suffer under load)
            time.sleep(self._writeWait)
        if waitForResponse:
            cmdStatusLine = responseLines[-1]
            if parseError:
                if 'ERROR' in cmdStatusLine:
                    cmErrorMatch = self.CM_ERROR_REGEX.match(cmdStatusLine)
                    if cmErrorMatch:
                        errorType = cmErrorMatch.group(1)
                        errorCode = int(cmErrorMatch.group(2))
                        if errorCode == 515 or errorCode == 14:
                            # 515 means: "Please wait, init or command processing in progress."
                            # 14 means "SIM busy"
                            self._writeWait += 0.2 # Increase waiting period temporarily
                            # Retry the command after waiting a bit
                            self.log.debug('Device/SIM busy error detected; self._writeWait adjusted to %fs', self._writeWait)
                            time.sleep(self._writeWait)
                            result = self.write(data, waitForResponse, timeout, parseError, writeTerm, expectedResponseTermSeq)
                            self.log.debug('self_writeWait set to 0.1 because of recovering from device busy (515) error')
                            if errorCode == 515:
                                self._writeWait = 0.1 # Set this to something sane for further commands (slow modem)
                            else:
                                self._writeWait = 0 # The modem was just waiting for the SIM card
                            return result
                        if errorType == 'CME':
                            raise CmeError(data, int(errorCode))
                        else: # CMS error
                            raise CmsError(data, int(errorCode))
                    else:
                        raise CommandError(data)
                elif cmdStatusLine == 'COMMAND NOT SUPPORT': # Some Huawei modems respond with this for unknown commands
                    raise CommandError('{} ({})'.format(data,cmdStatusLine))
            return responseLines

    @property
    def signalStrength(self):
        """ Checks the modem's cellular network signal strength

        :raise CommandError: if an error occurs

        :return: The network signal strength as an integer between 0 and 99, or -1 if it is unknown
        :rtype: int
        """
        csq = self.CSQ_REGEX.match(self.write('AT+CSQ')[0])
        if csq:
            ss = int(csq.group(1))
            return ss if ss != 99 else -1
        else:
            raise CommandError()

    @property
    def manufacturer(self):
        """ :return: The modem's manufacturer's name """
        return self.write('AT+CGMI')[0]

    @property
    def model(self):
        """ :return: The modem's model name """
        return self.write('AT+CGMM')[0]

    @property
    def revision(self):
        """ :return: The modem's software revision, or None if not known/supported """
        try:
            return self.write('AT+CGMR')[0]
        except CommandError:
            return None

    @property
    def imei(self):
        """ :return: The modem's serial number (IMEI number) """
        return self.write('AT+CGSN')[0]

    @property
    def imsi(self):
        """ :return: The IMSI (International Mobile Subscriber Identity) of the SIM card. The PIN may need to be entered before reading the IMSI """
        return self.write('AT+CIMI')[0]

    @property
    def networkName(self):
        """ :return: the name of the GSM Network Operator to which the modem is connected """
        copsMatch = lineMatching('^\+COPS: (\d),(\d),"(.+)",{0,1}\d*$', self.write('AT+COPS?')) # response format: +COPS: mode,format,"operator_name",x
        if copsMatch:
            return copsMatch.group(3)

    @property
    def supportedCommands(self):
        """ :return: list of AT commands supported by this modem (without the AT prefix). Returns None if not known """
        try:
            # AT+CLAC responses differ between modems. Most respond with +CLAC: and then a comma-separated list of commands
            # while others simply return each command on a new line, with no +CLAC: prefix
            response = self.write('AT+CLAC', timeout=10)
            if len(response) == 2: # Single-line response, comma separated
                commands = response[0]
                if commands.startswith('+CLAC'):
                    commands = commands[6:] # remove the +CLAC: prefix before splitting
                return commands.split(',')
            elif len(response) > 2: # Multi-line response
                return [removeAtPrefix(cmd.strip()) for cmd in response[:-1]]
            else:
                self.log.debug('Unhandled +CLAC response: {0}'.format(response))
                return None
        except (TimeoutException, CommandError):
            # Try interactive command recognition
            commands = []
            checkable_commands = ['^CVOICE', '+VTS', '^DTMF', '^USSDMODE', '+WIND', '+ZPAS', '+CSCS', '+CNUM']

            # Check if modem is still alive
            try:
                response = self.write('AT')
            except:
                raise TimeoutException

            # Check all commands that will by considered
            for command in checkable_commands:
                try:
                    # Compose AT command that will read values under specified function
                    at_command='AT'+command+'=?'
                    response = self.write(at_command)
                    # If there are values inside response - add command to the list
                    commands.append(command)
                except:
                    continue

            # Return found commands
            if len(commands) == 0:
                return None
            else:
                return commands

    @property
    def smsTextMode(self):
        """ :return: True if the modem is set to use text mode for SMS, False if it is set to use PDU mode """
        return self._smsTextMode
    @smsTextMode.setter
    def smsTextMode(self, textMode):
        """ Set to True for the modem to use text mode for SMS, or False for it to use PDU mode """
        if textMode != self._smsTextMode:
            if self.alive:
                self.write('AT+CMGF={0}'.format(1 if textMode else 0))
            self._smsTextMode = textMode
            self._compileSmsRegexes()

    @property
    def smsSupportedEncoding(self):
        """
        :raise NotImplementedError: If an error occures during AT command response parsing.
        :return: List of supported encoding names. """

        # Check if command is available
        if self._commands == None:
            self._commands = self.supportedCommands

        if self._commands == None:
            self._smsSupportedEncodingNames = []
            return self._smsSupportedEncodingNames

        if not '+CSCS' in self._commands:
            self._smsSupportedEncodingNames = []
            return self._smsSupportedEncodingNames

        # Get available encoding names
        response = self.write('AT+CSCS=?')

        # Check response length (should be 2 - list of options and command status)
        if len(response) != 2:
            self.log.debug('Unhandled +CSCS response: {0}'.format(response))
            self._smsSupportedEncodingNames = []
            raise NotImplementedError

        # Extract encoding names list
        try:
            enc_list = response[0]  # Get the first line
            enc_list = enc_list[6:] # Remove '+CSCS: ' prefix
            # Extract AT list in format ("str", "str2", "str3")
            enc_list = enc_list.split('(')[1]
            enc_list = enc_list.split(')')[0]
            enc_list = enc_list.split(',')
            enc_list = [x.split('"')[1] for x in enc_list]
        except:
            self.log.debug('Unhandled +CSCS response: {0}'.format(response))
            self._smsSupportedEncodingNames = []
            raise NotImplementedError

        self._smsSupportedEncodingNames = enc_list
        return self._smsSupportedEncodingNames

    @property
    def smsEncoding(self):
        """ :return: Encoding name if encoding command is available, else GSM. """
        if self._commands == None:
            self._commands = self.supportedCommands

        if self._commands == None:
            return self._smsEncoding

        if '+CSCS' in self._commands:
            response = self.write('AT+CSCS?')

            if len(response) == 2:
                encoding = response[0]
                if encoding.startswith('+CSCS'):
                    encoding = encoding[6:].split('"') # remove the +CSCS: prefix before splitting
                    if len(encoding) == 3:
                        self._smsEncoding = encoding[1]
                    else:
                        self.log.debug('Unhandled +CSCS response: {0}'.format(response))
            else:
                self.log.debug('Unhandled +CSCS response: {0}'.format(response))

        return self._smsEncoding
    @smsEncoding.setter
    def smsEncoding(self, encoding):
        """ Set encoding for SMS inside PDU mode.

        :raise CommandError: if unable to set encoding
        :raise ValueError: if encoding is not supported by modem
        """
        # Check if command is available
        if self._commands == None:
            self._commands = self.supportedCommands

        if self._commands == None:
            if encoding != self._smsEncoding:
                raise CommandError('Unable to set SMS encoding (no supported commands)')
            else:
                return

        if not '+CSCS' in self._commands:
            if encoding != self._smsEncoding:
                raise CommandError('Unable to set SMS encoding (+CSCS command not supported)')
            else:
                return

        # Check if command is available
        if self._smsSupportedEncodingNames == None:
            self.smsSupportedEncoding

        # Check if desired encoding is available
        if encoding in self._smsSupportedEncodingNames:
            # Set encoding
            response = self.write('AT+CSCS="{0}"'.format(encoding))
            if len(response) == 1:
                if response[0].lower() == 'ok':
                    self._smsEncoding = encoding
                    return

        if encoding != self._smsEncoding:
            raise ValueError('Unable to set SMS encoding (enocoding {0} not supported)'.format(encoding))
        else:
            return

    def _setSmsMemory(self, readDelete=None, write=None):
        """ Set the current SMS memory to use for read/delete/write operations """
        # Switch to the correct memory type if required
        if write != None and write != self._smsMemWrite:
            readDel = readDelete or self._smsMemReadDelete
            self.write('AT+CPMS="{0}","{1}"'.format(readDel, write))
            self._smsMemReadDelete = readDel
            self._smsMemWrite = write
        elif readDelete != None and readDelete != self._smsMemReadDelete:
            self.write('AT+CPMS="{0}"'.format(readDelete))
            self._smsMemReadDelete = readDelete

    def _compileSmsRegexes(self):
        """ Compiles regular expression used for parsing SMS messages based on current mode """
        if self.smsTextMode:
            if self.CMGR_SM_DELIVER_REGEX_TEXT == None:
                self.CMGR_SM_DELIVER_REGEX_TEXT = re.compile('^\+CMGR: "([^"]+)","([^"]+)",[^,]*,"([^"]+)"$')
                self.CMGR_SM_REPORT_REGEXT_TEXT = re.compile('^\+CMGR: ([^,]*),\d+,(\d+),"{0,1}([^"]*)"{0,1},\d*,"([^"]+)","([^"]+)",(\d+)$')
        elif self.CMGR_REGEX_PDU == None:
            self.CMGR_REGEX_PDU = re.compile('^\+CMGR:\s*(\d*),\s*"{0,1}([^"]*)"{0,1},\s*(\d+)$')

    @property
    def gsmBusy(self):
        """ :return: Current GSMBUSY state """
        try:
            response = self.write('AT+GSMBUSY?')
            response = response[0] # Get the first line
            response = response[10] # Remove '+GSMBUSY: ' prefix
            self._gsmBusy = response
        except:
            pass # If error is related to ME funtionality: +CME ERROR: <error>
        return self._gsmBusy
    @gsmBusy.setter
    def gsmBusy(self, gsmBusy):
        """ Sete GSMBUSY state """
        if gsmBusy != self._gsmBusy:
            if self.alive:
                self.write('AT+GSMBUSY="{0}"'.format(gsmBusy))
            self._gsmBusy = gsmBusy

    @property
    def smsc(self):
        """ :return: The default SMSC number stored on the SIM card """
        if self._smscNumber == None:
            try:
                readSmsc = self.write('AT+CSCA?')
            except SmscNumberUnknownError:
                pass # Some modems return a CMS 330 error if the value isn't set
            else:
                cscaMatch = lineMatching('\+CSCA:\s*"([^,]+)",(\d+)$', readSmsc)
                if cscaMatch:
                    self._smscNumber = cscaMatch.group(1)
        return self._smscNumber
    @smsc.setter
    def smsc(self, smscNumber):
        """ Set the default SMSC number to use when sending SMS messages """
        if smscNumber != self._smscNumber:
            if self.alive:
                self.write('AT+CSCA="{0}"'.format(smscNumber))
            self._smscNumber = smscNumber

    @property
    def ownNumber(self):
        """ Query subscriber phone number.

        It must be stored on SIM by operator.
        If is it not stored already, it usually is possible to store the number by user.

                :raise TimeoutException: if a timeout was specified and reached


        :return: Subscriber SIM phone number. Returns None if not known
        :rtype: int
        """

        try:
            if "+CNUM" in self._commands:
                response = self.write('AT+CNUM')
            else:
                # temporarily switch to "own numbers" phonebook, read position 1 and than switch back
                response = self.write('AT+CPBS?')
                selected_phonebook = response[0][6:].split('"')[1] # first line, remove the +CSCS: prefix, split, first parameter

                if selected_phonebook is not "ON":
                    self.write('AT+CPBS="ON"')

                response = self.write("AT+CPBR=1")
                self.write('AT+CPBS="{0}"'.format(selected_phonebook))

            if response is "OK": # command is supported, but no number is set
                return None
            elif len(response) == 2: # OK and phone number. Actual number is in the first line, second parameter, and is placed inside quotation marks
                cnumLine = response[0]
                cnumMatch = self.CNUM_REGEX.match(cnumLine)
                if cnumMatch:
                    return cnumMatch.group(1)
                else:
                    self.log.debug('Error parse +CNUM response: {0}'.format(response))
                    return None
            elif len(response) > 2: # Multi-line response
                self.log.debug('Unhandled +CNUM/+CPBS response: {0}'.format(response))
                return None

        except (TimeoutException, CommandError):
            raise

    @ownNumber.setter
    def ownNumber(self, phone_number):
        actual_phonebook = self.write('AT+CPBS?')
        if actual_phonebook is not "ON":
            self.write('AT+CPBS="ON"')
        self.write('AT+CPBW=1,"' + phone_number + '"')


    def waitForNetworkCoverage(self, timeout=None):
        """ Block until the modem has GSM network coverage.

        This method blocks until the modem is registered with the network
        and the signal strength is greater than 0, optionally timing out
        if a timeout was specified

        :param timeout: Maximum time to wait for network coverage, in seconds
        :type timeout: int or float

        :raise TimeoutException: if a timeout was specified and reached
        :raise InvalidStateException: if the modem is not going to receive network coverage (SIM blocked, etc)

        :return: the current signal strength
        """
        block = [True]
        if timeout != None:
            # Set up a timeout mechanism
            def _cancelBlock():
                block[0] = False
            t = threading.Timer(timeout, _cancelBlock)
            t.start()
        ss = -1
        checkCreg = True
        while block[0]:
            if checkCreg:
                cregResult = lineMatching('^\+CREG:\s*(\d),(\d)(,[^,]*,[^,]*)?$', self.write('AT+CREG?', parseError=False)) # example result: +CREG: 0,1
                if cregResult:
                    status = int(cregResult.group(2))
                    if status in (1, 5):
                        # 1: registered, home network, 5: registered, roaming
                        # Now simply check and return network signal strength
                        checkCreg = False
                    elif status == 3:
                        raise InvalidStateException('Network registration denied')
                    elif status == 0:
                        raise InvalidStateException('Device not searching for network operator')
                else:
                    # Disable network registration check; only use signal strength
                    self.log.info('+CREG check disabled due to invalid response or unsupported command')
                    checkCreg = False
            else:
                # Check signal strength
                ss = self.signalStrength
                if ss > 0:
                    return ss
            time.sleep(1)
        else:
            # If this is reached, the timer task has triggered
            raise TimeoutException()

    def sendSms(self, destination, text, waitForDeliveryReport=False, deliveryTimeout=15, sendFlash=False):
        """ Send an SMS text message

        :param destination: the recipient's phone number
        :type destination: str
        :param text: the message text
        :type text: str
        :param waitForDeliveryReport: if True, this method blocks until a delivery report is received for the sent message
        :type waitForDeliveryReport: boolean
        :param deliveryTimeout: the maximum time in seconds to wait for a delivery report (if "waitForDeliveryReport" is True)
        :type deliveryTimeout: int or float

        :raise CommandError: if an error occurs while attempting to send the message
        :raise TimeoutException: if the operation times out
        """

        # Check input text to select appropriate mode (text or PDU)
        if self.smsTextMode:
            try:
                encodedText = encodeTextMode(text)
            except ValueError:
                self.smsTextMode = False

        if self.smsTextMode:
            # Send SMS via AT commands
            self.write('AT+CMGS="{0}"'.format(destination), timeout=5, expectedResponseTermSeq='> ')
            result = lineStartingWith('+CMGS:', self.write(text, timeout=35, writeTerm=CTRLZ))
        else:
            # Check encoding
            try:
                encodedText = encodeGsm7(text)
            except ValueError:
                encodedText = None

            # Set GSM modem SMS encoding format
            # Encode message text and set data coding scheme based on text contents
            if encodedText == None:
                # Cannot encode text using GSM-7; use UCS2 instead
                self.smsEncoding = 'UCS2'
            else:
                self.smsEncoding = 'GSM'

            # Encode text into PDUs
            pdus = encodeSmsSubmitPdu(destination, text, reference=self._smsRef, sendFlash=sendFlash)

            # Send SMS PDUs via AT commands
            for pdu in pdus:
                self.write('AT+CMGS={0}'.format(pdu.tpduLength), timeout=5, expectedResponseTermSeq='> ')
                result = lineStartingWith('+CMGS:', self.write(str(pdu), timeout=35, writeTerm=CTRLZ)) # example: +CMGS: xx

        if result == None:
            raise CommandError('Modem did not respond with +CMGS response')

        # Keep SMS reference number in order to pair delivery reports with sent message
        reference = int(result[7:])
        self._smsRef = reference + 1
        if self._smsRef > 255:
            self._smsRef = 0

        # Create sent SMS object for future delivery checks
        sms = SentSms(destination, text, reference)

        # Add a weak-referenced entry for this SMS (allows us to update the SMS state if a status report is received)
        self.sentSms[reference] = sms
        if waitForDeliveryReport:
            self._smsStatusReportEvent = threading.Event()
            if self._smsStatusReportEvent.wait(deliveryTimeout):
                self._smsStatusReportEvent = None
            else: # Response timed out
                self._smsStatusReportEvent = None
                raise TimeoutException()
        return sms

    def sendUssd(self, ussdString, responseTimeout=15):
        """ Starts a USSD session by dialing the the specified USSD string, or \
        sends the specified string in the existing USSD session (if any)

        :param ussdString: The USSD access number to dial
        :param responseTimeout: Maximum time to wait a response, in seconds

        :raise TimeoutException: if no response is received in time

        :return: The USSD response message/session (as a Ussd object)
        :rtype: gsmmodem.modem.Ussd
        """
        self._ussdSessionEvent = threading.Event()
        try:
            cusdResponse = self.write('AT+CUSD=1,"{0}",15'.format(ussdString), timeout=responseTimeout) # Should respond with "OK"
        except Exception:
            self._ussdSessionEvent = None # Cancel the thread sync lock
            raise

        # Some modems issue the +CUSD response before the acknowledgment "OK" - check for that
        if len(cusdResponse) > 1:
            cusdResponseFound = lineStartingWith('+CUSD', cusdResponse) != None
            if cusdResponseFound:
                self._ussdSessionEvent = None # Cancel thread sync lock
                return self._parseCusdResponse(cusdResponse)
        # Wait for the +CUSD notification message
        if self._ussdSessionEvent.wait(responseTimeout):
            self._ussdSessionEvent = None
            return self._ussdResponse
        else: # Response timed out
            self._ussdSessionEvent = None
            raise TimeoutException()


    def checkForwarding(self, querytype, responseTimeout=15):
        """ Check forwarding status: 0=Unconditional, 1=Busy, 2=NoReply, 3=NotReach, 4=AllFwd, 5=AllCondFwd
        :param querytype: The type of forwarding to check

        :return: Status
        :rtype: Boolean
        """
        try:
            queryResponse = self.write('AT+CCFC={0},2'.format(querytype), timeout=responseTimeout) # Should respond with "OK"
        except Exception:
            raise
        print(queryResponse)
        return True


    def setForwarding(self, fwdType, fwdEnable, fwdNumber, responseTimeout=15):
        """ Check forwarding status: 0=Unconditional, 1=Busy, 2=NoReply, 3=NotReach, 4=AllFwd, 5=AllCondFwd
        :param fwdType: The type of forwarding to set
        :param fwdEnable: 1 to enable, 0 to disable, 2 to query, 3 to register, 4 to erase
        :param fwdNumber: Number to forward to

        :return: Success or not
        :rtype: Boolean
        """
        try:
            queryResponse = self.write('AT+CCFC={0},{1},"{2}"'.format(fwdType, fwdEnable, fwdNumber), timeout=responseTimeout) # Should respond with "OK"
        except Exception:
            raise
            return False
        print(queryResponse)
        return queryResponse

    def dial(self, number, timeout=5, callStatusUpdateCallbackFunc=None):
        """ Calls the specified phone number using a voice phone call

        :param number: The phone number to dial
        :param timeout: Maximum time to wait for the call to be established
        :param callStatusUpdateCallbackFunc: Callback function that is executed if the call's status changes due to
               remote events (i.e. when it is answered, the call is ended by the remote party)

        :return: The outgoing call
        :rtype: gsmmodem.modem.Call
        """
        if self._waitForCallInitUpdate:
            # Wait for the "call originated" notification message
            self._dialEvent = threading.Event()
            try:
                self.write('ATD{0};'.format(number), timeout=timeout, waitForResponse=self._waitForAtdResponse)
            except Exception:
                self._dialEvent = None # Cancel the thread sync lock
                raise
        else:
            # Don't wait for a call init update - base the call ID on the number of active calls
            self.write('ATD{0};'.format(number), timeout=timeout, waitForResponse=self._waitForAtdResponse)
            self.log.debug("Not waiting for outgoing call init update message")
            callId = len(self.activeCalls) + 1
            callType = 0 # Assume voice
            call = Call(self, callId, callType, number, callStatusUpdateCallbackFunc)
            self.activeCalls[callId] = call
            return call

        if self._mustPollCallStatus:
            # Fake a call notification by polling call status until the status indicates that the call is being dialed
            threading.Thread(target=self._pollCallStatus, kwargs={'expectedState': 0, 'timeout': timeout}).start()

        if self._dialEvent.wait(timeout):
            self._dialEvent = None
            callId, callType = self._dialResponse
            call = Call(self, callId, callType, number, callStatusUpdateCallbackFunc)
            self.activeCalls[callId] = call
            return call
        else: # Call establishing timed out
            self._dialEvent = None
            raise TimeoutException()

    def processStoredSms(self, unreadOnly=False):
        """ Process all SMS messages currently stored on the device/SIM card.

        Reads all (or just unread) received SMS messages currently stored on the
        device/SIM card, initiates "SMS received" events for them, and removes
        them from the SIM card.
        This is useful if SMS messages were received during a period that
        python-gsmmodem was not running but the modem was powered on.

        :param unreadOnly: If True, only process unread SMS messages
        :type unreadOnly: boolean
        """
        if self.smsReceivedCallback:
            states = [Sms.STATUS_RECEIVED_UNREAD]
            if not unreadOnly:
                states.insert(0, Sms.STATUS_RECEIVED_READ)
            for msgStatus in states:
                messages = self.listStoredSms(status=msgStatus, delete=True)
                for sms in messages:
                    self.smsReceivedCallback(sms)
        else:
            raise ValueError('GsmModem.smsReceivedCallback not set')

    def _getConcat(self, smsDict):
        concat = None
        if smsDict.has_key('udh'):
            for i in smsDict['udh']:
                if isinstance(i, Concatenation):
                    concat = i
                    break
        return concat

    def listStoredSms(self, status=Sms.STATUS_ALL, memory=None, delete=False):
        """ Returns SMS messages currently stored on the device/SIM card.

        The messages are read from the memory set by the "memory" parameter.

        :param status: Filter messages based on this read status; must be 0-4 (see Sms class)
        :type status: int
        :param memory: The memory type to read from. If None, use the current default SMS read memory
        :type memory: str or None
        :param delete: If True, delete returned messages from the device/SIM card
        :type delete: bool

        :return: A list of Sms objects containing the messages read
        :rtype: list
        """
        self._setSmsMemory(readDelete=memory)
        messages = []
        delMessages = set()
        if self.smsTextMode:
            cmglRegex= re.compile('^\+CMGL: (\d+),"([^"]+)","([^"]+)",[^,]*,"([^"]+)"$')
            for key, val in dictItemsIter(Sms.TEXT_MODE_STATUS_MAP):
                if status == val:
                    statusStr = key
                    break
            else:
                raise ValueError('Invalid status value: {0}'.format(status))
            result = self.write('AT+CMGL="{0}"'.format(statusStr))
            msgLines = []
            msgIndex = msgStatus = number = msgTime = None
            for line in result:
                cmglMatch = cmglRegex.match(line)
                if cmglMatch:
                    # New message; save old one if applicable
                    if msgIndex != None and len(msgLines) > 0:
                        msgText = '\n'.join(msgLines)
                        msgLines = []
                        messages.append(ReceivedSms(self, Sms.TEXT_MODE_STATUS_MAP[msgStatus], number, parseTextModeTimeStr(msgTime), msgText, None, [], msgIndex))
                        delMessages.add(int(msgIndex))
                    msgIndex, msgStatus, number, msgTime = cmglMatch.groups()
                    msgLines = []
                else:
                    if line != 'OK':
                        msgLines.append(line)
            if msgIndex != None and len(msgLines) > 0:
                msgText = '\n'.join(msgLines)
                msgLines = []
                messages.append(ReceivedSms(self, Sms.TEXT_MODE_STATUS_MAP[msgStatus], number, parseTextModeTimeStr(msgTime), msgText, None, [], msgIndex))
                delMessages.add(int(msgIndex))
        else:
            cmglRegex = re.compile('^\+CMGL:\s*(\d+),\s*(\d+),.*$')
            readPdu = False
            result = self.write('AT+CMGL={0}'.format(status))
            for line in result:
                if not readPdu:
                    cmglMatch = cmglRegex.match(line)
                    if cmglMatch:
                        msgIndex = int(cmglMatch.group(1))
                        msgStat = int(cmglMatch.group(2))
                        readPdu = True
                else:
                    try:
                        smsDict = decodeSmsPdu(line)
                    except EncodingError:
                        self.log.debug('Discarding line from +CMGL response: %s', line)
                    except:
                        pass
                        # dirty fix warning: https://github.com/yuriykashin/python-gsmmodem/issues/1
                        # todo: make better fix
                    else:
                        if smsDict['type'] == 'SMS-DELIVER':
<<<<<<< HEAD
                            concat = self._getConcat(smsDict)
                            sms = ReceivedSms(self, int(msgStat), smsDict['number'], smsDict['time'], smsDict['text'], smsDict['smsc'], concat)
=======
                            sms = ReceivedSms(self, int(msgStat), smsDict['number'], smsDict['time'], smsDict['text'], smsDict['smsc'], smsDict.get('udh', []), msgIndex)
>>>>>>> 5c816bae
                        elif smsDict['type'] == 'SMS-STATUS-REPORT':
                            sms = StatusReport(self, int(msgStat), smsDict['reference'], smsDict['number'], smsDict['time'], smsDict['discharge'], smsDict['status'])
                        else:
                            raise CommandError('Invalid PDU type for readStoredSms(): {0}'.format(smsDict['type']))
                        messages.append(sms)
                        delMessages.add(msgIndex)
                        readPdu = False
        if delete:
            if status == Sms.STATUS_ALL:
                # Delete all messages
                self.deleteMultipleStoredSms()
            else:
                for msgIndex in delMessages:
                    self.deleteStoredSms(msgIndex)
        return messages

    def _handleModemNotification(self, lines):
        """ Handler for unsolicited notifications from the modem

        This method simply spawns a separate thread to handle the actual notification
        (in order to release the read thread so that the handlers are able to write back to the modem, etc)

        :param lines The lines that were read
        """
        threading.Thread(target=self.__threadedHandleModemNotification, kwargs={'lines': lines}).start()

    def __threadedHandleModemNotification(self, lines):
        """ Implementation of _handleModemNotification() to be run in a separate thread

        :param lines The lines that were read
        """
        next_line_is_te_statusreport = False
        for line in lines:
            if 'RING' in line:
                # Incoming call (or existing call is ringing)
                self._handleIncomingCall(lines)
                return
            elif line.startswith('+CMTI'):
                # New SMS message indication
                self._handleSmsReceived(line)
                return
            elif line.startswith('+CUSD'):
                # USSD notification - either a response or a MT-USSD ("push USSD") message
                self._handleUssd(lines)
                return
            elif line.startswith('+CDSI'):
                # SMS status report
                self._handleSmsStatusReport(line)
                return
            elif line.startswith('+CDS'):
                # SMS status report at next line
                next_line_is_te_statusreport = True
                cdsMatch = self.CDS_REGEX.match(line)
                if cdsMatch:
                    next_line_is_te_statusreport_length = int(cdsMatch.group(1))
                else:
                    next_line_is_te_statusreport_length = -1
            elif next_line_is_te_statusreport:
                self._handleSmsStatusReportTe(next_line_is_te_statusreport_length, line)
                return
            elif line.startswith('+DTMF'):
                # New incoming DTMF
                self._handleIncomingDTMF(line)
                return
            else:
                # Check for call status updates
                for updateRegex, handlerFunc in self._callStatusUpdates:
                    match = updateRegex.match(line)
                    if match:
                        # Handle the update
                        handlerFunc(match)
                        return
        # If this is reached, the notification wasn't handled
        self.log.debug('Unhandled unsolicited modem notification: %s', lines)

    #Simcom modem able detect incoming DTMF
    def _handleIncomingDTMF(self,line):
        self.log.debug('Handling incoming DTMF')

        try:
            dtmf_num=line.split(':')[1].replace(" ","")
            self.dtmfpool.append(dtmf_num)
            self.log.debug('DTMF number is {0}'.format(dtmf_num))
        except:
            self.log.debug('Error parse DTMF number on line {0}'.format(line))
    def GetIncomingDTMF(self):
        if (len(self.dtmfpool)==0):
            return None
        else:
            return self.dtmfpool.pop(0)

    def _handleIncomingCall(self, lines):
        self.log.debug('Handling incoming call')
        ringLine = lines.pop(0)
        if self._extendedIncomingCallIndication:
            try:
                callType = ringLine.split(' ', 1)[1]
            except IndexError:
                # Some external 3G scripts modify incoming call indication settings (issue #18)
                self.log.debug('Extended incoming call indication format changed externally; re-enabling...')
                callType = None
                try:
                    # Re-enable extended format of incoming indication (optional)
                    self.write('AT+CRC=1')
                except CommandError:
                    self.log.warning('Extended incoming call indication format changed externally; unable to re-enable')
                    self._extendedIncomingCallIndication = False
        else:
            callType = None
        if self._callingLineIdentification and len(lines) > 0:
            clipLine = lines.pop(0)
            clipMatch = self.CLIP_REGEX.match(clipLine)
            if clipMatch:
                callerNumber = '+' + clipMatch.group(1)
                ton = clipMatch.group(2)
                #TODO: re-add support for this
                callerName = None
                #callerName = clipMatch.group(3)
                #if callerName != None and len(callerName) == 0:
                #    callerName = None
            else:
                callerNumber = ton = callerName = None
        else:
            callerNumber = ton = callerName = None

        call = None
        for activeCall in dictValuesIter(self.activeCalls):
            if activeCall.number == callerNumber:
                call = activeCall
                call.ringCount += 1
        if call == None:
            callId = len(self.activeCalls) + 1;
            call = IncomingCall(self, callerNumber, ton, callerName, callId, callType)
            self.activeCalls[callId] = call
        self.incomingCallCallback(call)

    def _handleCallInitiated(self, regexMatch, callId=None, callType=1):
        """ Handler for "outgoing call initiated" event notification line """
        if self._dialEvent:
            if regexMatch:
                groups = regexMatch.groups()
                # Set self._dialReponse to (callId, callType)
                if len(groups) >= 2:
                    self._dialResponse = (int(groups[0]) , int(groups[1]))
                else:
                    self._dialResponse = (int(groups[0]), 1) # assume call type: VOICE
            else:
                self._dialResponse = callId, callType
            self._dialEvent.set()

    def _handleCallAnswered(self, regexMatch, callId=None):
        """ Handler for "outgoing call answered" event notification line """
        if regexMatch:
            groups = regexMatch.groups()
            if len(groups) > 1:
                callId = int(groups[0])
                self.activeCalls[callId].answered = True
            else:
                # Call ID not available for this notificition - check for the first outgoing call that has not been answered
                for call in dictValuesIter(self.activeCalls):
                    if call.answered == False and type(call) == Call:
                        call.answered = True
                        return
        else:
            # Use supplied values
            self.activeCalls[callId].answered = True

    def _handleCallEnded(self, regexMatch, callId=None, filterUnanswered=False):
        if regexMatch:
            groups = regexMatch.groups()
            if len(groups) > 0:
                callId = int(groups[0])
            else:
                # Call ID not available for this notification - check for the first outgoing call that is active
                for call in dictValuesIter(self.activeCalls):
                    if type(call) == Call:
                        if not filterUnanswered or (filterUnanswered == True and call.answered == False):
                            callId = call.id
                            break
        if callId and callId in self.activeCalls:
            self.activeCalls[callId].answered = False
            self.activeCalls[callId].active = False
            del self.activeCalls[callId]

    def _handleCallRejected(self, regexMatch, callId=None):
        """ Handler for rejected (unanswered calls being ended)

        Most modems use _handleCallEnded for handling both call rejections and remote hangups.
        This method does the same, but filters for unanswered calls only.
        """
        return self._handleCallEnded(regexMatch, callId, True)

    def _handleSmsReceived(self, notificationLine):
        """ Handler for "new SMS" unsolicited notification line """
        self.log.debug('SMS message received')
        if self.smsReceivedCallback is not None:
            cmtiMatch = self.CMTI_REGEX.match(notificationLine)
            if cmtiMatch:
                msgMemory = cmtiMatch.group(1)
                msgIndex = cmtiMatch.group(2)
                sms = self.readStoredSms(msgIndex, msgMemory)
                try:
                    self.smsReceivedCallback(sms)
                except Exception:
                    self.log.error('error in smsReceivedCallback', exc_info=True)
                else:
                    self.deleteStoredSms(msgIndex)

    def _handleSmsStatusReport(self, notificationLine):
        """ Handler for SMS status reports """
        self.log.debug('SMS status report received')
        cdsiMatch = self.CDSI_REGEX.match(notificationLine)
        if cdsiMatch:
            msgMemory = cdsiMatch.group(1)
            msgIndex = cdsiMatch.group(2)
            report = self.readStoredSms(msgIndex, msgMemory)
            self.deleteStoredSms(msgIndex)
            # Update sent SMS status if possible
            if report.reference in self.sentSms:
                self.sentSms[report.reference].report = report
            if self._smsStatusReportEvent:
                # A sendSms() call is waiting for this response - notify waiting thread
                self._smsStatusReportEvent.set()
            elif self.smsStatusReportCallback:
                # Nothing is waiting for this report directly - use callback
                try:
                    self.smsStatusReportCallback(report)
                except Exception:
                    self.log.error('error in smsStatusReportCallback', exc_info=True)

    def _handleSmsStatusReportTe(self, length, notificationLine):
        """ Handler for TE SMS status reports """
        self.log.debug('TE SMS status report received')
        try:
            smsDict = decodeSmsPdu(notificationLine)
        except EncodingError:
            self.log.debug('Discarding notification line from +CDS response: %s', notificationLine)
        else:
            if smsDict['type'] == 'SMS-STATUS-REPORT':
                report = StatusReport(self, int(smsDict['status']), smsDict['reference'], smsDict['number'], smsDict['time'], smsDict['discharge'], smsDict['status'])
            else:
                raise CommandError('Invalid PDU type for readStoredSms(): {0}'.format(smsDict['type']))
        # Update sent SMS status if possible
        if report.reference in self.sentSms:
            self.sentSms[report.reference].report = report
        if self._smsStatusReportEvent:
            # A sendSms() call is waiting for this response - notify waiting thread
            self._smsStatusReportEvent.set()
        else:
            # Nothing is waiting for this report directly - use callback
            try:
                self.smsStatusReportCallback(report)
            except Exception:
                self.log.error('error in smsStatusReportCallback', exc_info=True)

    def readStoredSms(self, index, memory=None):
        """ Reads and returns the SMS message at the specified index

        :param index: The index of the SMS message in the specified memory
        :type index: int
        :param memory: The memory type to read from. If None, use the current default SMS read memory
        :type memory: str or None

        :raise CommandError: if unable to read the stored message

        :return: The SMS message
        :rtype: subclass of gsmmodem.modem.Sms (either ReceivedSms or StatusReport)
        """
        # Switch to the correct memory type if required
        self._setSmsMemory(readDelete=memory)
        msgData = self.write('AT+CMGR={0}'.format(index))
        # Parse meta information
        if self.smsTextMode:
            cmgrMatch = self.CMGR_SM_DELIVER_REGEX_TEXT.match(msgData[0])
            if cmgrMatch:
                msgStatus, number, msgTime = cmgrMatch.groups()
                msgText = '\n'.join(msgData[1:-1])
                return ReceivedSms(self, Sms.TEXT_MODE_STATUS_MAP[msgStatus], number, parseTextModeTimeStr(msgTime), msgText)
            else:
                # Try parsing status report
                cmgrMatch = self.CMGR_SM_REPORT_REGEXT_TEXT.match(msgData[0])
                if cmgrMatch:
                    msgStatus, reference, number, sentTime, deliverTime, deliverStatus = cmgrMatch.groups()
                    if msgStatus.startswith('"'):
                        msgStatus = msgStatus[1:-1]
                    if len(msgStatus) == 0:
                        msgStatus = "REC UNREAD"
                    return StatusReport(self, Sms.TEXT_MODE_STATUS_MAP[msgStatus], int(reference), number, parseTextModeTimeStr(sentTime), parseTextModeTimeStr(deliverTime), int(deliverStatus))
                else:
                    raise CommandError('Failed to parse text-mode SMS message +CMGR response: {0}'.format(msgData))
        else:
            cmgrMatch = self.CMGR_REGEX_PDU.match(msgData[0])
            if not cmgrMatch:
                raise CommandError('Failed to parse PDU-mode SMS message +CMGR response: {0}'.format(msgData))
            stat, alpha, length = cmgrMatch.groups()
            try:
                stat = int(stat)
            except Exception:
                # Some modems (ZTE) do not always read return status - default to RECEIVED UNREAD
                stat = Sms.STATUS_RECEIVED_UNREAD
            pdu = msgData[1]
            smsDict = decodeSmsPdu(pdu)
            if smsDict['type'] == 'SMS-DELIVER':
<<<<<<< HEAD
                concat = self._getConcat(smsDict)
                return ReceivedSms(self, int(stat), smsDict['number'], smsDict['time'], smsDict['text'], smsDict['smsc'], concat)
=======
                return ReceivedSms(self, int(stat), smsDict['number'], smsDict['time'], smsDict['text'], smsDict['smsc'], smsDict.get('udh', []))
>>>>>>> 5c816bae
            elif smsDict['type'] == 'SMS-STATUS-REPORT':
                return StatusReport(self, int(stat), smsDict['reference'], smsDict['number'], smsDict['time'], smsDict['discharge'], smsDict['status'])
            else:
                raise CommandError('Invalid PDU type for readStoredSms(): {0}'.format(smsDict['type']))

    def deleteStoredSms(self, index, memory=None):
        """ Deletes the SMS message stored at the specified index in modem/SIM card memory

        :param index: The index of the SMS message in the specified memory
        :type index: int
        :param memory: The memory type to delete from. If None, use the current default SMS read/delete memory
        :type memory: str or None

        :raise CommandError: if unable to delete the stored message
        """
        self._setSmsMemory(readDelete=memory)
        self.write('AT+CMGD={0},0'.format(index))
        # TODO: make a check how many params are supported by the modem and use the right command. For example, Siemens MC35, TC35 take only one parameter.
        #self.write('AT+CMGD={0}'.format(index))

    def deleteMultipleStoredSms(self, delFlag=4, memory=None):
        """ Deletes all SMS messages that have the specified read status.

        The messages are read from the memory set by the "memory" parameter.
        The value of the "delFlag" paramater is the same as the "DelFlag" parameter of the +CMGD command:
        1: Delete All READ messages
        2: Delete All READ and SENT messages
        3: Delete All READ, SENT and UNSENT messages
        4: Delete All messages (this is the default)

        :param delFlag: Controls what type of messages to delete; see description above.
        :type delFlag: int
        :param memory: The memory type to delete from. If None, use the current default SMS read/delete memory
        :type memory: str or None
        :param delete: If True, delete returned messages from the device/SIM card
        :type delete: bool

        :raise ValueErrror: if "delFlag" is not in range [1,4]
        :raise CommandError: if unable to delete the stored messages
        """
        if 0 < delFlag <= 4:
            self._setSmsMemory(readDelete=memory)
            self.write('AT+CMGD=1,{0}'.format(delFlag))
        else:
            raise ValueError('"delFlag" must be in range [1,4]')

    def _handleUssd(self, lines):
        """ Handler for USSD event notification line(s) """
        if self._ussdSessionEvent:
            # A sendUssd() call is waiting for this response - parse it
            self._ussdResponse = self._parseCusdResponse(lines)
            # Notify waiting thread
            self._ussdSessionEvent.set()

    def _parseCusdResponse(self, lines):
        """ Parses one or more +CUSD notification lines (for USSD)
        :return: USSD response object
        :rtype: gsmmodem.modem.Ussd
        """
        if len(lines) > 1:
            # Issue #20: Some modem/network combinations use \r\n as in-message EOL indicators;
            # - join lines to compensate for that (thanks to davidjb for the fix)
            # Also, look for more than one +CUSD response because of certain modems' strange behaviour
            cusdMatches = list(self.CUSD_REGEX.finditer('\r\n'.join(lines)))
        else:
            # Single standard +CUSD response
            cusdMatches = [self.CUSD_REGEX.match(lines[0])]
        message = None
        sessionActive = True
        if len(cusdMatches) > 1:
            self.log.debug('Multiple +CUSD responses received; filtering...')
            # Some modems issue a non-standard "extra" +CUSD notification for releasing the session
            for cusdMatch in cusdMatches:
                if cusdMatch.group(1) == '2':
                    # Set the session to inactive, but ignore the message
                    self.log.debug('Ignoring "session release" message: %s', cusdMatch.group(2))
                    sessionActive = False
                else:
                    # Not a "session release" message
                    message = cusdMatch.group(2)
                    if sessionActive and cusdMatch.group(1) != '1':
                        sessionActive = False
        else:
            sessionActive = cusdMatches[0].group(1) == '1'
            message = cusdMatches[0].group(2)
        return Ussd(self, sessionActive, message)

    def _placeHolderCallback(self, *args):
        """ Does nothing """
        self.log.debug('called with args: {0}'.format(args))

    def _pollCallStatus(self, expectedState, callId=None, timeout=None):
        """ Poll the status of outgoing calls.
        This is used for modems that do not have a known set of call status update notifications.

        :param expectedState: The internal state we are waiting for. 0 == initiated, 1 == answered, 2 = hangup
        :type expectedState: int

        :raise TimeoutException: If a timeout was specified, and has occurred
        """
        callDone = False
        timeLeft = timeout or 999999
        while self.alive and not callDone and timeLeft > 0:
            time.sleep(0.5)
            if expectedState == 0: # Only call initializing can timeout
                timeLeft -= 0.5
            try:
                clcc = self._pollCallStatusRegex.match(self.write('AT+CLCC')[0])
            except TimeoutException as timeout:
                # Can happend if the call was ended during our time.sleep() call
                clcc = None
            if clcc:
                direction = int(clcc.group(2))
                if direction == 0: # Outgoing call
                    # Determine call state
                    stat = int(clcc.group(3))
                    if expectedState == 0: # waiting for call initiated
                        if stat == 2 or stat == 3: # Dialing or ringing ("alerting")
                            callId = int(clcc.group(1))
                            callType = int(clcc.group(4))
                            self._handleCallInitiated(None, callId, callType) # if self_dialEvent is None, this does nothing
                            expectedState = 1 # Now wait for call answer
                    elif expectedState == 1: # waiting for call to be answered
                        if stat == 0: # Call active
                            callId = int(clcc.group(1))
                            self._handleCallAnswered(None, callId)
                            expectedState = 2 # Now wait for call hangup
            elif expectedState == 2 : # waiting for remote hangup
                # Since there was no +CLCC response, the call is no longer active
                callDone = True
                self._handleCallEnded(None, callId=callId)
            elif expectedState == 1: # waiting for call to be answered
                # Call was rejected
                callDone = True
                self._handleCallRejected(None, callId=callId)
        if timeLeft <= 0:
            raise TimeoutException()


class Call(object):
    """ A voice call """

    DTMF_COMMAND_BASE = '+VTS='
    dtmfSupport = False # Indicates whether or not DTMF tones can be sent in calls

    def __init__(self, gsmModem, callId, callType, number, callStatusUpdateCallbackFunc=None):
        """
        :param gsmModem: GsmModem instance that created this object
        :param number: The number that is being called
        """
        self._gsmModem = weakref.proxy(gsmModem)
        self._callStatusUpdateCallbackFunc = callStatusUpdateCallbackFunc
        # Unique ID of this call
        self.id = callId
        # Call type (VOICE == 0, etc)
        self.type = callType
        # The remote number of this call (destination or origin)
        self.number = number
        # Flag indicating whether the call has been answered or not (backing field for "answered" property)
        self._answered = False
        # Flag indicating whether or not the call is active
        # (meaning it may be ringing or answered, but not ended because of a hangup event)
        self.active = True

    @property
    def answered(self):
        return self._answered
    @answered.setter
    def answered(self, answered):
        self._answered = answered
        if self._callStatusUpdateCallbackFunc:
            self._callStatusUpdateCallbackFunc(self)

    def sendDtmfTone(self, tones):
        """ Send one or more DTMF tones to the remote party (only allowed for an answered call)

        Note: this is highly device-dependent, and might not work

        :param digits: A str containining one or more DTMF tones to play, e.g. "3" or "\*123#"

        :raise CommandError: if the command failed/is not supported
        :raise InvalidStateException: if the call has not been answered, or is ended while the command is still executing
        """
        if self.answered:
            dtmfCommandBase = self.DTMF_COMMAND_BASE.format(cid=self.id)
            toneLen = len(tones)
            for tone in list(tones):
              try:
                 self._gsmModem.write('AT{0}{1}'.format(dtmfCommandBase,tone), timeout=(5 + toneLen))

              except CmeError as e:
                if e.code == 30:
                    # No network service - can happen if call is ended during DTMF transmission (but also if DTMF is sent immediately after call is answered)
                    raise InterruptedException('No network service', e)
                elif e.code == 3:
                    # Operation not allowed - can happen if call is ended during DTMF transmission
                    raise InterruptedException('Operation not allowed', e)
                else:
                    raise e
        else:
            raise InvalidStateException('Call is not active (it has not yet been answered, or it has ended).')

    def hangup(self):
        """ End the phone call.

        Does nothing if the call is already inactive.
        """
        if self.active:
            self._gsmModem.write('ATH')
            self.answered = False
            self.active = False
        if self.id in self._gsmModem.activeCalls:
            del self._gsmModem.activeCalls[self.id]


class IncomingCall(Call):

    CALL_TYPE_MAP = {'VOICE': 0}

    """ Represents an incoming call, conveniently allowing access to call meta information and -control """
    def __init__(self, gsmModem, number, ton, callerName, callId, callType):
        """
        :param gsmModem: GsmModem instance that created this object
        :param number: Caller number
        :param ton: TON (type of number/address) in integer format
        :param callType: Type of the incoming call (VOICE, FAX, DATA, etc)
        """
        if callType in self.CALL_TYPE_MAP:
            callType = self.CALL_TYPE_MAP[callType]
        super(IncomingCall, self).__init__(gsmModem, callId, callType, number)
        # Type attribute of the incoming call
        self.ton = ton
        self.callerName = callerName
        # Flag indicating whether the call is ringing or not
        self.ringing = True
        # Amount of times this call has rung (before answer/hangup)
        self.ringCount = 1

    def answer(self):
        """ Answer the phone call.
        :return: self (for chaining method calls)
        """
        if self.ringing:
            self._gsmModem.write('ATA')
            self.ringing = False
            self.answered = True
        return self

    def hangup(self):
        """ End the phone call. """
        self.ringing = False
        super(IncomingCall, self).hangup()

class Ussd(object):
    """ Unstructured Supplementary Service Data (USSD) message.

    This class contains convenient methods for replying to a USSD prompt
    and to cancel the USSD session
    """

    def __init__(self, gsmModem, sessionActive, message):
        self._gsmModem = weakref.proxy(gsmModem)
        # Indicates if the session is active (True) or has been closed (False)
        self.sessionActive = sessionActive
        self.message = message

    def reply(self, message):
        """ Sends a reply to this USSD message in the same USSD session

        :raise InvalidStateException: if the USSD session is not active (i.e. it has ended)

        :return: The USSD response message/session (as a Ussd object)
        """
        if self.sessionActive:
            return self._gsmModem.sendUssd(message)
        else:
            raise InvalidStateException('USSD session is inactive')

    def cancel(self):
        """ Terminates/cancels the USSD session (without sending a reply)

        Does nothing if the USSD session is inactive.
        """
        if self.sessionActive:
            self._gsmModem.write('AT+CUSD=2')<|MERGE_RESOLUTION|>--- conflicted
+++ resolved
@@ -8,13 +8,8 @@
 
 from .serial_comms import SerialComms
 from .exceptions import CommandError, InvalidStateException, CmeError, CmsError, InterruptedException, TimeoutException, PinRequiredError, IncorrectPinError, SmscNumberUnknownError
-<<<<<<< HEAD
-from .pdu import encodeSmsSubmitPdu, decodeSmsPdu, Concatenation
-from .util import SimpleOffsetTzInfo, lineStartingWith, allLinesMatchingPattern, parseTextModeTimeStr
-=======
-from .pdu import encodeSmsSubmitPdu, decodeSmsPdu, encodeGsm7, encodeTextMode
+from .pdu import encodeSmsSubmitPdu, decodeSmsPdu, encodeGsm7, encodeTextMode, Concatenation
 from .util import SimpleOffsetTzInfo, lineStartingWith, allLinesMatchingPattern, parseTextModeTimeStr, removeAtPrefix
->>>>>>> 5c816bae
 
 #from . import compat # For Python 2.6 compatibility
 from gsmmodem.util import lineMatching
@@ -58,25 +53,16 @@
 
 class ReceivedSms(Sms):
     """ An SMS message that has been received (MT) """
-<<<<<<< HEAD
-    
-    def __init__(self, gsmModem, status, number, time, text, smsc=None, concat=None):
-=======
-
-    def __init__(self, gsmModem, status, number, time, text, smsc=None, udh=[], index=None):
->>>>>>> 5c816bae
+
+    def __init__(self, gsmModem, status, number, time, text, smsc=None, udh=[], index=None, concat=None):
         super(ReceivedSms, self).__init__(number, text, smsc)
         self._gsmModem = weakref.proxy(gsmModem)
         self.status = status
         self.time = time
-<<<<<<< HEAD
-        self.concat = concat
-        
-=======
         self.udh = udh
         self.index = index
-
->>>>>>> 5c816bae
+        self.concat = concat
+
     def reply(self, message):
         """ Convenience method that sends a reply SMS to the sender of this message """
         return self._gsmModem.sendSms(self.number, message)
@@ -1177,12 +1163,8 @@
                         # todo: make better fix
                     else:
                         if smsDict['type'] == 'SMS-DELIVER':
-<<<<<<< HEAD
                             concat = self._getConcat(smsDict)
-                            sms = ReceivedSms(self, int(msgStat), smsDict['number'], smsDict['time'], smsDict['text'], smsDict['smsc'], concat)
-=======
-                            sms = ReceivedSms(self, int(msgStat), smsDict['number'], smsDict['time'], smsDict['text'], smsDict['smsc'], smsDict.get('udh', []), msgIndex)
->>>>>>> 5c816bae
+                            sms = ReceivedSms(self, int(msgStat), smsDict['number'], smsDict['time'], smsDict['text'], smsDict['smsc'], smsDict.get('udh', []), msgIndex, concat)
                         elif smsDict['type'] == 'SMS-STATUS-REPORT':
                             sms = StatusReport(self, int(msgStat), smsDict['reference'], smsDict['number'], smsDict['time'], smsDict['discharge'], smsDict['status'])
                         else:
@@ -1486,12 +1468,8 @@
             pdu = msgData[1]
             smsDict = decodeSmsPdu(pdu)
             if smsDict['type'] == 'SMS-DELIVER':
-<<<<<<< HEAD
                 concat = self._getConcat(smsDict)
-                return ReceivedSms(self, int(stat), smsDict['number'], smsDict['time'], smsDict['text'], smsDict['smsc'], concat)
-=======
-                return ReceivedSms(self, int(stat), smsDict['number'], smsDict['time'], smsDict['text'], smsDict['smsc'], smsDict.get('udh', []))
->>>>>>> 5c816bae
+                return ReceivedSms(self, int(stat), smsDict['number'], smsDict['time'], smsDict['text'], smsDict['smsc'], smsDict.get('udh', []), concat)
             elif smsDict['type'] == 'SMS-STATUS-REPORT':
                 return StatusReport(self, int(stat), smsDict['reference'], smsDict['number'], smsDict['time'], smsDict['discharge'], smsDict['status'])
             else:
