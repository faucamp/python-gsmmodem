#!/usr/bin/env python

""" High-level API classes for an attached GSM modem """

import sys, re, logging, weakref, time, threading, abc, codecs
from datetime import datetime
from time import sleep

from .serial_comms import SerialComms
from .exceptions import CommandError, InvalidStateException, CmeError, CmsError, InterruptedException, TimeoutException, PinRequiredError, IncorrectPinError, SmscNumberUnknownError
from .pdu import encodeSmsSubmitPdu, decodeSmsPdu, encodeGsm7
from .util import SimpleOffsetTzInfo, lineStartingWith, allLinesMatchingPattern, parseTextModeTimeStr

#from . import compat # For Python 2.6 compatibility
from gsmmodem.util import lineMatching
from gsmmodem.exceptions import EncodingError
PYTHON_VERSION = sys.version_info[0]

CTRLZ = chr(26)
TERMINATOR = '\r'


if PYTHON_VERSION >= 3:
    xrange = range
    dictValuesIter = dict.values
    dictItemsIter = dict.items
    unicode = str
    TERMINATOR = b'\r'
    CTRLZ = b'\x1a'
    
    
else: #pragma: no cover
    dictValuesIter = dict.itervalues
    dictItemsIter = dict.iteritems


class Sms(object):
    """ Abstract SMS message base class """
    __metaclass__ = abc.ABCMeta

    # Some constants to ease handling SMS statuses
    STATUS_RECEIVED_UNREAD = 0
    STATUS_RECEIVED_READ = 1
    STATUS_STORED_UNSENT = 2
    STATUS_STORED_SENT = 3
    STATUS_ALL = 4
    # ...and a handy converter for text mode statuses
    TEXT_MODE_STATUS_MAP = {'REC UNREAD': STATUS_RECEIVED_UNREAD,
                            'REC READ': STATUS_RECEIVED_READ,
                            'STO UNSENT': STATUS_STORED_UNSENT,
                            'STO SENT': STATUS_STORED_SENT,
                            'ALL': STATUS_ALL}

    def __init__(self, number, text, smsc=None):
        self.number = number
        self.text = text
        self.smsc = smsc


class ReceivedSms(Sms):
    """ An SMS message that has been received (MT) """

    def __init__(self, gsmModem, status, number, time, text, smsc=None):
        super(ReceivedSms, self).__init__(number, text, smsc)
        self._gsmModem = weakref.proxy(gsmModem)
        self.status = status
        self.time = time

    def reply(self, message):
        """ Convenience method that sends a reply SMS to the sender of this message """
        return self._gsmModem.sendSms(self.number, message)

    def sendSms(self, dnumber, message):
        """ Convenience method that sends a SMS to someone else """
        return self._gsmModem.sendSms(dnumber, message)

    def getModem(self):
        """ Convenience method that returns the gsm modem instance """
        return self._gsmModem
        
class SentSms(Sms):
    """ An SMS message that has been sent (MO) """

    ENROUTE = 0 # Status indicating message is still enroute to destination
    DELIVERED = 1 # Status indicating message has been received by destination handset
    FAILED = 2 # Status indicating message delivery has failed

    def __init__(self, number, text, reference, smsc=None):
        super(SentSms, self).__init__(number, text, smsc)
        self.report = None # Status report for this SMS (StatusReport object)
        self.reference = reference

    @property
    def status(self):
        """ Status of this SMS. Can be ENROUTE, DELIVERED or FAILED

        The actual status report object may be accessed via the 'report' attribute
        if status is 'DELIVERED' or 'FAILED'
        """
        if self.report == None:
            return SentSms.ENROUTE
        else:
            return SentSms.DELIVERED if self.report.deliveryStatus == StatusReport.DELIVERED else SentSms.FAILED


class StatusReport(Sms):
    """ An SMS status/delivery report

    Note: the 'status' attribute of this class refers to this status report SM's status (whether
    it has been read, etc). To find the status of the message that caused this status report,
    use the 'deliveryStatus' attribute.
    """

    DELIVERED = 0 # SMS delivery status: delivery successful
    FAILED = 68 # SMS delivery status: delivery failed

    def __init__(self, gsmModem, status, reference, number, timeSent, timeFinalized, deliveryStatus, smsc=None):
        super(StatusReport, self).__init__(number, None, smsc)
        self._gsmModem = weakref.proxy(gsmModem)
        self.status = status
        self.reference = reference
        self.timeSent = timeSent
        self.timeFinalized = timeFinalized
        self.deliveryStatus = deliveryStatus


class GsmModem(SerialComms):
    """ Main class for interacting with an attached GSM modem """

    log = logging.getLogger('gsmmodem.modem.GsmModem')

    # Used for parsing AT command errors
    CM_ERROR_REGEX = re.compile(b'^\+(CM[ES]) ERROR: (\d+)$')
    # Used for parsing signal strength query responses
    CSQ_REGEX = re.compile(b'^\+CSQ:\s*(\d+),')
    # Used for parsing caller ID announcements for incoming calls. Group 1 is the number
    CLIP_REGEX = re.compile(b'^\+CLIP:\s*"(\+{0,1}\d+)",(\d+).*$')
    # Used for parsing new SMS message indications
    CMTI_REGEX = re.compile(b'^\+CMTI:\s*"([^"]+)",\s*(\d+)$')
    # Used for parsing SMS message reads (text mode)
    CMGR_SM_DELIVER_REGEX_TEXT = None
    # Used for parsing SMS status report message reads (text mode)
    CMGR_SM_REPORT_REGEXT_TEXT = None
    # Used for parsing SMS message reads (PDU mode)
    CMGR_REGEX_PDU = None
    # Used for parsing USSD event notifications
    CUSD_REGEX = re.compile(b'\+CUSD:\s*(\d),"(.*?)",(\d+)', re.DOTALL)
    # Used for parsing SMS status reports
<<<<<<< HEAD
    CDSI_REGEX = re.compile(b'\+CDSI:\s*"([^"]+)",(\d+)$')
    
    def __init__(self, port, baudrate=115200, incomingCallCallbackFunc=None, smsReceivedCallbackFunc=None, smsStatusReportCallback=None,*a,**kw):
        super(GsmModem, self).__init__(port, baudrate, notifyCallbackFunc=self._handleModemNotification,*a,**kw)
=======
    CDSI_REGEX = re.compile(r'\+CDSI:\s*"([^"]+)",(\d+)$')

    def __init__(self, port, baudrate=115200, incomingCallCallbackFunc=None, smsReceivedCallbackFunc=None, smsStatusReportCallback=None):
        super(GsmModem, self).__init__(port, baudrate, notifyCallbackFunc=self._handleModemNotification)
>>>>>>> e3875305
        self.incomingCallCallback = incomingCallCallbackFunc or self._placeholderCallback
        self.smsReceivedCallback = smsReceivedCallbackFunc or self._placeholderCallback
        self.smsStatusReportCallback = smsStatusReportCallback or self._placeholderCallback
        self.AT_CNMI = AT_CNMI or "2,1,0,2"
        # Flag indicating whether caller ID for incoming call notification has been set up
        self._callingLineIdentification = False
        # Flag indicating whether incoming call notifications have extended information
        self._extendedIncomingCallIndication = False
        # Current active calls (ringing and/or answered), key is the unique call ID (not the remote number)
        self.activeCalls = {}
        # Dict containing sent SMS messages (for auto-tracking their delivery status)
        self.sentSms = weakref.WeakValueDictionary()
        self._ussdSessionEvent = None # threading.Event
        self._ussdResponse = None # gsmmodem.modem.Ussd
        self._smsStatusReportEvent = None # threading.Event
        self._dialEvent = None # threading.Event
        self._dialResponse = None # gsmmodem.modem.Call
        self._waitForAtdResponse = True # Flag that controls if we should wait for an immediate response to ATD, or not
        self._waitForCallInitUpdate = True # Flag that controls if we should wait for a ATD "call initiated" message
        self._callStatusUpdates = [] # populated during connect() - contains regexes and handlers for detecting/handling call status updates
        self._mustPollCallStatus = False # whether or not the modem must be polled for outgoing call status updates
        self._pollCallStatusRegex = None # Regular expression used when polling outgoing call status
        self._writeWait = 0 # Time (in seconds to wait after writing a command (adjusted when 515 errors are detected)
        self._smsTextMode = False # Storage variable for the smsTextMode property
        self._smscNumber = None # Default SMSC number
        self._smsRef = 0 # Sent SMS reference counter
        self._smsMemReadDelete = None # Preferred message storage memory for reads/deletes (<mem1> parameter used for +CPMS)
        self._smsMemWrite = None # Preferred message storage memory for writes (<mem2> parameter used for +CPMS)
        self._smsReadSupported = True # Whether or not reading SMS messages is supported via AT commands
        self._smsEncoding = 'GSM' # Default SMS encoding
        self._smsSupportedEncodingNames = None # List of available encoding names
        self._commands = None # List of supported AT commands


    def connect(self, pin=None, waitingForModemToStartInSeconds=0):
        """ Opens the port and initializes the modem and SIM card

        :param pin: The SIM card PIN code, if any
        :type pin: str

        :raise PinRequiredError: if the SIM card requires a PIN but none was provided
        :raise IncorrectPinError: if the specified PIN is incorrect
        """
<<<<<<< HEAD

        self.log.info('Connecting to modem on port %s at %dbps', self.port, self.baudrate)    
=======
        self.log.info('Connecting to modem on port %s at %dbps', self.port, self.baudrate)
>>>>>>> e3875305
        super(GsmModem, self).connect()

        if waitingForModemToStartInSeconds > 0:
            while waitingForModemToStartInSeconds > 0:
                try:
                    self.write('AT', waitForResponse=True, timeout=0.5)
                    break
                except TimeoutException:
                    waitingForModemToStartInSeconds -= 0.5

        # Send some initialization commands to the modem
        try:
            self.write('ATZ') # reset configuration
        except CommandError:
            # Some modems require a SIM PIN at this stage already; unlock it now
            # Attempt to enable detailed error messages (to catch incorrect PIN error)
            # but ignore if it fails
            self.write('AT+CMEE=1', parseError=False)
            self._unlockSim(pin)
            pinCheckComplete = True
            self.write('ATZ') # reset configuration
        else:
            pinCheckComplete = False
        self.write('ATE0') # echo off
        try:
            cfun = int(lineStartingWith(b'+CFUN:', self.write('AT+CFUN?'))[7:]) # example response: +CFUN: 1
            if cfun != 1:
                self.write('AT+CFUN=1')
        except CommandError:
            pass # just ignore if the +CFUN command isn't supported

        self.write('AT+CMEE=1') # enable detailed error messages (even if it has already been set - ATZ may reset this)
        if not pinCheckComplete:
            self._unlockSim(pin)

        # Get list of supported commands from modem
        commands = self.supportedCommands
        self._commands = commands

        # Device-specific settings
        callUpdateTableHint = 0 # unknown modem
        enableWind = False
        if commands != None:
            if '^CVOICE' in commands:
                self.write('AT^CVOICE=0', parseError=False) # Enable voice calls
            if '+VTS' in commands: # Check for DTMF sending support
                Call.dtmfSupport = True
            elif '^DTMF' in commands:
                # Huawei modems use ^DTMF to send DTMF tones
                callUpdateTableHint = 1 # Huawei
            if '^USSDMODE' in commands:
                # Enable Huawei text-mode USSD
                self.write('AT^USSDMODE=0', parseError=False)
            if '+WIND' in commands:
                callUpdateTableHint = 2 # Wavecom
                enableWind = True
            elif '+ZPAS' in commands:
                callUpdateTableHint = 3 # ZTE
        else:
            # Try to enable general notifications on Wavecom-like device
            enableWind = True

        if enableWind:
            try:
                wind = lineStartingWith(b'+WIND:', self.write('AT+WIND?')) # Check current WIND value; example response: +WIND: 63
            except CommandError:
                # Modem does not support +WIND notifications. See if we can detect other known call update notifications
                pass
            else:
                # Enable notifications for call setup, hangup, etc
                if int(wind[7:]) != 50:
                    self.write('AT+WIND=50')
                callUpdateTableHint = 2 # Wavecom

        # Attempt to identify modem type directly (if not already) - for outgoing call status updates
        if callUpdateTableHint == 0:
            if self.manufacturer.lower() == 'huawei':
                callUpdateTableHint = 1 # huawei
            else:
                # See if this is a ZTE modem that has not yet been identified based on supported commands
                try:
                    self.write('AT+ZPAS?')
                except CommandError:
                    pass # Not a ZTE modem
                else:
                    callUpdateTableHint = 3 # ZTE
        # Load outgoing call status updates based on identified modem features
        if callUpdateTableHint == 1:
            # Use Hauwei's ^NOTIFICATIONs
            self.log.info('Loading Huawei call state update table')
            self._callStatusUpdates = ((re.compile(b'^\^ORIG:(\d),(\d)$'), self._handleCallInitiated),
                                       (re.compile(b'^\^CONN:(\d),(\d)$'), self._handleCallAnswered),
                                       (re.compile(b'^\^CEND:(\d),(\d),(\d)+,(\d)+$'), self._handleCallEnded))
            self._mustPollCallStatus = False
            # Huawei modems use ^DTMF to send DTMF tones; use that instead
            Call.DTMF_COMMAND_BASE = '^DTMF={cid},'
            Call.dtmfSupport = True
        elif callUpdateTableHint == 2:
            # Wavecom modem: +WIND notifications supported
            self.log.info('Loading Wavecom call state update table')
            self._callStatusUpdates = ((re.compile(b'^\+WIND: 5,(\d)$'), self._handleCallInitiated),
                                      (re.compile(b'^OK$'), self._handleCallAnswered),
                                      (re.compile(b'^\+WIND: 6,(\d)$'), self._handleCallEnded))
            self._waitForAtdResponse = False # Wavecom modems return OK only when the call is answered
            self._mustPollCallStatus = False
            if commands == None: # older modem, assume it has standard DTMF support
                Call.dtmfSupport = True
        elif callUpdateTableHint == 3: # ZTE
            # Use ZTE notifications ("CONNECT"/"HANGUP", but no "call initiated" notification)
            self.log.info('Loading ZTE call state update table')
            self._callStatusUpdates = ((re.compile(b'^CONNECT$'), self._handleCallAnswered),
                                       (re.compile(b'^HANGUP:\s*(\d+)$'), self._handleCallEnded),
                                       (re.compile(b'^OK$'), self._handleCallRejected))
            self._waitForAtdResponse = False # ZTE modems do not return an immediate  OK only when the call is answered
            self._mustPollCallStatus = False
            self._waitForCallInitUpdate = False # ZTE modems do not provide "call initiated" updates
            if commands == None: # ZTE uses standard +VTS for DTMF
                Call.dtmfSupport = True
        else:
            # Unknown modem - we do not know what its call updates look like. Use polling instead
            self.log.info('Unknown/generic modem type - will use polling for call state updates')
            self._mustPollCallStatus = True
            self._pollCallStatusRegex = re.compile(b'^\+CLCC:\s+(\d+),(\d),(\d),(\d),([^,]),"([^,]*)",(\d+)$')
            self._waitForAtdResponse = True # Most modems return OK immediately after issuing ATD

        # General meta-information setup
        self.write('AT+COPS=3,0', parseError=False) # Use long alphanumeric name format

        # SMS setup
        self.write('AT+CMGF={0}'.format(1 if self._smsTextMode else 0)) # Switch to text or PDU mode for SMS messages
        self._compileSmsRegexes()
        if self._smscNumber != None:
            self.write('AT+CSCA="{0}"'.format(self._smscNumber)) # Set default SMSC number
            currentSmscNumber = self._smscNumber
        else:
            currentSmscNumber = self.smsc
        # Some modems delete the SMSC number when setting text-mode SMS parameters; preserve it if needed
        if currentSmscNumber != None:
            self._smscNumber = None # clear cache
        self.write('AT+CSMP=49,167,0,8', parseError=False) # Enable delivery reports
        # ...check SMSC again to ensure it did not change
        if currentSmscNumber != None and self.smsc != currentSmscNumber:
            self.smsc = currentSmscNumber

        # Set message storage, but first check what the modem supports - example response: +CPMS: (("SM","BM","SR"),("SM"))
        try:
            cpmsLine = lineStartingWith(b'+CPMS', self.write('AT+CPMS=?'))
        except CommandError:
            # Modem does not support AT+CPMS; SMS reading unavailable
            self._smsReadSupported = False
            self.log.warning('SMS preferred message storage query not supported by modem. SMS reading unavailable.')
        else:
            cpmsSupport = cpmsLine.split(b' ', 1)[1].split(b'),(')
            # Do a sanity check on the memory types returned - Nokia S60 devices return empty strings, for example
            for memItem in cpmsSupport:
                if len(memItem) == 0:
                    # No support for reading stored SMS via AT commands - probably a Nokia S60
                    self._smsReadSupported = False
                    self.log.warning('Invalid SMS message storage support returned by modem. SMS reading unavailable. Response was: "%s"', cpmsLine)
                    break
            else:
                # Suppported memory types look fine, continue
                preferredMemoryTypes = (b'"ME"', b'"SM"', b'"SR"')
                cpmsItems = [''] * len(cpmsSupport)
                for i in xrange(len(cpmsSupport)):
                    for memType in preferredMemoryTypes:
                        if memType in cpmsSupport[i]:
                            if i == 0:
                                self._smsMemReadDelete = memType
                            cpmsItems[i] = memType.decode('ascii')
                            break
                self.write('AT+CPMS={0}'.format(','.join(cpmsItems))) # Set message storage
            del cpmsSupport
            del cpmsLine

        if self._smsReadSupported:
            try:
                self.write('AT+CNMI=' + self.AT_CNMI)  # Set message notifications
            except CommandError:
                # Message notifications not supported
                self._smsReadSupported = False
                self.log.warning('Incoming SMS notifications not supported by modem. SMS receiving unavailable.')

        # Incoming call notification setup
        try:
            self.write('AT+CLIP=1') # Enable calling line identification presentation
        except CommandError as clipError:
            self._callingLineIdentification = False
            self.log.warning('Incoming call calling line identification (caller ID) not supported by modem. Error: {0}'.format(clipError))
        else:
            self._callingLineIdentification = True
            try:
                self.write('AT+CRC=1') # Enable extended format of incoming indication (optional)
            except CommandError as crcError:
                self._extendedIncomingCallIndication = False
                self.log.warning('Extended format incoming call indication not supported by modem. Error: {0}'.format(crcError))
            else:
                self._extendedIncomingCallIndication = True

        # Call control setup
        self.write('AT+CVHU=0', parseError=False) # Enable call hang-up with ATH command (ignore if command not supported)

    def _unlockSim(self, pin):
        """ Unlocks the SIM card using the specified PIN (if necessary, else does nothing) """
        # Unlock the SIM card if needed
        try:
            cpinResponse = lineStartingWith(b'+CPIN', self.write('AT+CPIN?', timeout=0.25))
        except TimeoutException as timeout:
            # Wavecom modems do not end +CPIN responses with "OK" (github issue #19) - see if just the +CPIN response was returned
            if timeout.data != None:
                cpinResponse = lineStartingWith(b'+CPIN', timeout.data)
                if cpinResponse == None:
                    # No useful response read
                    raise timeout
            else:
                # Nothing read (real timeout)
                raise timeout
        if cpinResponse != b'+CPIN: READY':
            if pin != None:
                self.write('AT+CPIN="{0}"'.format(pin))
            else:
                raise PinRequiredError('AT+CPIN')
<<<<<<< HEAD
               
    def write(self, data, waitForResponse=True, timeout=10, parseError=True, writeTerm=TERMINATOR, expectedResponseTermSeq=None):
=======

    def write(self, data, waitForResponse=True, timeout=5, parseError=True, writeTerm='\r', expectedResponseTermSeq=None):
>>>>>>> e3875305
        """ Write data to the modem.

        This method adds the ``\\r\\n`` end-of-line sequence to the data parameter, and
        writes it to the modem.

        :param data: Command/data to be written to the modem
        :type data: str
        :param waitForResponse: Whether this method should block and return the response from the modem or not
        :type waitForResponse: bool
        :param timeout: Maximum amount of time in seconds to wait for a response from the modem
        :type timeout: int
        :param parseError: If True, a CommandError is raised if the modem responds with an error (otherwise the response is returned as-is)
        :type parseError: bool
        :param writeTerm: The terminating sequence to append to the written data
        :type writeTerm: str
        :param expectedResponseTermSeq: The expected terminating sequence that marks the end of the modem's response (defaults to ``\\r\\n``)
        :type expectedResponseTermSeq: str

        :raise CommandError: if the command returns an error (only if parseError parameter is True)
        :raise TimeoutException: if no response to the command was received from the modem

        :return: A list containing the response lines from the modem, or None if waitForResponse is False
        :rtype: list
        """
        
        if isinstance(data, unicode):
            data = bytes(data,"ascii")
        
            
        self.log.debug('write: %s', data)
        responseLines = super(GsmModem, self).write(data + writeTerm, waitForResponse=waitForResponse, timeout=timeout, expectedResponseTermSeq=expectedResponseTermSeq)
        if self._writeWait > 0: # Sleep a bit if required (some older modems suffer under load)
            time.sleep(self._writeWait)
        if waitForResponse:
            cmdStatusLine = responseLines[-1]
            if parseError:
                if b'ERROR' in cmdStatusLine:
                    cmErrorMatch = self.CM_ERROR_REGEX.match(cmdStatusLine)
                    if cmErrorMatch:
                        errorType = cmErrorMatch.group(1)
                        errorCode = int(cmErrorMatch.group(2))
                        if errorCode == 515 or errorCode == 14:
                            # 515 means: "Please wait, init or command processing in progress."
                            # 14 means "SIM busy"
                            self._writeWait += 0.2 # Increase waiting period temporarily
                            # Retry the command after waiting a bit
                            self.log.debug('Device/SIM busy error detected; self._writeWait adjusted to %fs', self._writeWait)
                            time.sleep(self._writeWait)
                            result = self.write(data, waitForResponse, timeout, parseError, writeTerm, expectedResponseTermSeq)
                            self.log.debug('self_writeWait set to 0.1 because of recovering from device busy (515) error')
                            if errorCode == 515:
                                self._writeWait = 0.1 # Set this to something sane for further commands (slow modem)
                            else:
                                self._writeWait = 0 # The modem was just waiting for the SIM card
                            return result
                        if errorType == b'CME':
                            raise CmeError(data, int(errorCode))
                        else: # CMS error
                            raise CmsError(data, int(errorCode))
                    else:
                        raise CommandError(data)
                elif cmdStatusLine == b'COMMAND NOT SUPPORT': # Some Huawei modems respond with this for unknown commands
                    raise CommandError('{} ({})'.format(data,cmdStatusLine))
            return responseLines

    @property
    def signalStrength(self):
        """ Checks the modem's cellular network signal strength

        :raise CommandError: if an error occurs

        :return: The network signal strength as an integer between 0 and 99, or -1 if it is unknown
        :rtype: int
        """
        csq = self.CSQ_REGEX.match(self.write('AT+CSQ')[0])
        if csq:
            ss = int(csq.group(1))
            return ss if ss != 99 else -1
        else:
            raise CommandError()

    @property
    def manufacturer(self):
        """ :return: The modem's manufacturer's name """
        return self.write('AT+CGMI')[0]

    @property
    def model(self):
        """ :return: The modem's model name """
        return self.write('AT+CGMM')[0]

    @property
    def revision(self):
        """ :return: The modem's software revision, or None if not known/supported """
        try:
            return self.write('AT+CGMR')[0]
        except CommandError:
            return None

    @property
    def imei(self):
        """ :return: The modem's serial number (IMEI number) """
        return self.write('AT+CGSN')[0]

    @property
    def imsi(self):
        """ :return: The IMSI (International Mobile Subscriber Identity) of the SIM card. The PIN may need to be entered before reading the IMSI """
        return self.write('AT+CIMI')[0]

    @property
    def networkName(self):
        """ :return: the name of the GSM Network Operator to which the modem is connected """
        copsMatch = lineMatching(b'^\+COPS: (\d),(\d),"(.+)",{0,1}\d*$', self.write('AT+COPS?')) # response format: +COPS: mode,format,"operator_name",x
        if copsMatch:
            return copsMatch.group(3)

    @property
    def supportedCommands(self):
        """ :return: list of AT commands supported by this modem (without the AT prefix). Returns None if not known """
        try:
            # AT+CLAC responses differ between modems. Most respond with +CLAC: and then a comma-separated list of commands
            # while others simply return each command on a new line, with no +CLAC: prefix
            response = self.write('AT+CLAC', timeout=10)
            if len(response) == 2: # Single-line response, comma separated
                commands = response[0]
                if commands.startswith(b'+CLAC'):
                    commands = commands[6:] # remove the +CLAC: prefix before splitting
                return commands.split(',')
            elif len(response) > 2: # Multi-line response
                return [cmd.strip() for cmd in response[:-1]]
            else:
                self.log.debug('Unhandled +CLAC response: {0}'.format(response))
                return None
        except TimeoutException:
            # Try interactive command recognition
            commands = []
            checkable_commands = ['^CVOICE', '+VTS', '^DTMF', '^USSDMODE', '+WIND', '+ZPAS', '+CSCS']

            # Check if modem is still alive
            try:
                response = self.write('AT')
            except:
                raise TimeoutException

            # Check all commands that will by considered
            for command in checkable_commands:
                try:
                    # Compose AT command that will read values under specified function
                    at_command='AT'+command+'=?'
                    response = self.write(at_command)
                    # If there are values inside response - add command to the list
                    commands.append(command)
                except:
                    continue

            # Return found commands
            return commands
        except CommandError:
            return None

    @property
    def smsTextMode(self):
        """ :return: True if the modem is set to use text mode for SMS, False if it is set to use PDU mode """
        return self._smsTextMode
    @smsTextMode.setter
    def smsTextMode(self, textMode):
        """ Set to True for the modem to use text mode for SMS, or False for it to use PDU mode """
        if textMode != self._smsTextMode:
            if self.alive:
                self.write('AT+CMGF={0}'.format(1 if textMode else 0))
            self._smsTextMode = textMode
            self._compileSmsRegexes()

    @property
    def smsSupportedEncoding(self):
        """
        :raise NotImplementedError: If an error occures during AT command response parsing.
        :return: List of supported encoding names. """

        # Check if command is available
        if self._commands == None:
            self._commands = self.supportedCommands

        if not '+CSCS' in self._commands:
            self._smsSupportedEncodingNames = []
            return self._smsSupportedEncodingNames

        # Get available encoding names
        response = self.write('AT+CSCS=?')

        # Check response length (should be 2 - list of options and command status)
        if len(response) != 2:
            self.log.debug('Unhandled +CSCS response: {0}'.format(response))
            raise NotImplementedError

        # Extract encoding names list
        try:
            enc_list = response[0]  # Get the first line
            enc_list = enc_list[6:] # Remove '+CSCS' prefix
            # Extract AT list in format ("str", "str2", "str3")
            enc_list = enc_list.split('(')[1]
            enc_list = enc_list.split(')')[0]
            enc_list = enc_list.split(',')
            enc_list = [x.split('"')[1] for x in enc_list]
        except:
            self.log.debug('Unhandled +CSCS response: {0}'.format(response))
            raise NotImplementedError

        self._smsSupportedEncodingNames = enc_list
        return self._smsSupportedEncodingNames

    @property
    def smsEncoding(self):
        """ :return: Encoding name if encoding command is available, else GSM. """
        if self._commands == None:
            self._commands = self.supportedCommands

        if '+CSCS' in self._commands:
            response = self.write('AT+CSCS?')

            if len(response) == 2:
                encoding = response[0]
                if encoding.startswith('+CSCS'):
                    encoding = encoding[6:].split('"') # remove the +CSCS: prefix before splitting
                    if len(encoding) == 3:
                        self._smsEncoding = encoding[1]
                    else:
                        self.log.debug('Unhandled +CSCS response: {0}'.format(response))
            else:
                self.log.debug('Unhandled +CSCS response: {0}'.format(response))

        return self._smsEncoding
    @smsEncoding.setter
    def smsEncoding(self, encoding):
        """ Set encoding for SMS inside PDU mode.

        :return: True if encoding successfully set, otherwise False. """

        # Check if command is available
        if self._commands == None:
            self._commands = self.supportedCommands

        if not '+CSCS' in self._commands:
            return False

        # Check if command is available
        if self._smsSupportedEncodingNames == None:
            self.smsSupportedEncoding

        # Check if desired encoding is available
        if encoding in self._smsSupportedEncodingNames:
            # Set encoding
            response = self.write('AT+CSCS="{0}"'.format(encoding))
            if len(response) == 1:
                if response[0].lower() == 'ok':
                    self._smsEncoding = encoding
                    return True

        return False

    def _setSmsMemory(self, readDelete=None, write=None):
        """ Set the current SMS memory to use for read/delete/write operations """
        # Switch to the correct memory type if required
        if write != None and write != self._smsMemWrite:
            self.write()
            readDel = readDelete or self._smsMemReadDelete
            self.write('AT+CPMS="{0}","{1}"'.format(readDel, write))
            self._smsMemReadDelete = readDel
            self._smsMemWrite = write
        elif readDelete != None and readDelete != self._smsMemReadDelete:
            self.write('AT+CPMS="{0}"'.format(readDelete))
            self._smsMemReadDelete = readDelete

    def _compileSmsRegexes(self):
        """ Compiles regular expression used for parsing SMS messages based on current mode """
        if self._smsTextMode:
            if self.CMGR_SM_DELIVER_REGEX_TEXT == None:
                self.CMGR_SM_DELIVER_REGEX_TEXT = re.compile(b'^\+CMGR: "([^"]+)","([^"]+)",[^,]*,"([^"]+)"$')
                self.CMGR_SM_REPORT_REGEXT_TEXT = re.compile(b'^\+CMGR: ([^,]*),\d+,(\d+),"{0,1}([^"]*)"{0,1},\d*,"([^"]+)","([^"]+)",(\d+)$')
        elif self.CMGR_REGEX_PDU == None:
<<<<<<< HEAD
            self.CMGR_REGEX_PDU = re.compile(b'^\+CMGR:\s*(\d*),\s*"{0,1}([^"]*)"{0,1},\s*(\d+)$')
            
=======
            self.CMGR_REGEX_PDU = re.compile(r'^\+CMGR: (\d*),"{0,1}([^"]*)"{0,1},(\d+)$')

>>>>>>> e3875305
    @property
    def smsc(self):
        """ :return: The default SMSC number stored on the SIM card """
        if self._smscNumber == None:
            try:
                readSmsc = self.write('AT+CSCA?')
            except SmscNumberUnknownError:
                pass # Some modems return a CMS 330 error if the value isn't set
            else:
                cscaMatch = lineMatching(b'\+CSCA:\s*"([^,]+)",(\d+)$', readSmsc)
                if cscaMatch:
                    self._smscNumber = cscaMatch.group(1)
        return self._smscNumber
    @smsc.setter
    def smsc(self, smscNumber):
        """ Set the default SMSC number to use when sending SMS messages """
        if smscNumber != self._smscNumber:
            if self.alive:
                self.write('AT+CSCA="{0}"'.format(smscNumber))
            self._smscNumber = smscNumber

    def waitForNetworkCoverage(self, timeout=None):
        """ Block until the modem has GSM network coverage.

        This method blocks until the modem is registered with the network
        and the signal strength is greater than 0, optionally timing out
        if a timeout was specified

        :param timeout: Maximum time to wait for network coverage, in seconds
        :type timeout: int or float

        :raise TimeoutException: if a timeout was specified and reached
        :raise InvalidStateException: if the modem is not going to receive network coverage (SIM blocked, etc)

        :return: the current signal strength
        :rtype: int
        """
        block = [True]
        if timeout != None:
            # Set up a timeout mechanism
            def _cancelBlock():
                block[0] = False
            t = threading.Timer(timeout, _cancelBlock)
            t.start()
        ss = -1
        checkCreg = True
        while block[0]:
            if checkCreg:
                cregResult = lineMatching(b'^\+CREG:\s*(\d),(\d)$', self.write('AT+CREG?', parseError=False)) # example result: +CREG: 0,1
                if cregResult:
                    status = int(cregResult.group(2))
                    if status in (1, 5):
                        # 1: registered, home network, 5: registered, roaming
                        # Now simply check and return network signal strength
                        checkCreg = False
                    elif status == 3:
                        raise InvalidStateException('Network registration denied')
                    elif status == 0:
                        raise InvalidStateException('Device not searching for network operator')
                else:
                    # Disable network registration check; only use signal strength
                    self.log.info('+CREG check disabled due to invalid response or unsupported command')
                    checkCreg = False
            else:
                # Check signal strength
                ss = self.signalStrength
                if ss > 0:
                    return ss
            time.sleep(1)
        else:
            # If this is reached, the timer task has triggered
            raise TimeoutException()

    def sendSms(self, destination, text, waitForDeliveryReport=False, deliveryTimeout=15, sendFlash=False):
        """ Send an SMS text message

        :param destination: the recipient's phone number
        :type destination: str
        :param text: the message text
        :type text: str
        :param waitForDeliveryReport: if True, this method blocks until a delivery report is received for the sent message
        :type waitForDeliveryReport: boolean
        :param deliveryReport: the maximum time in seconds to wait for a delivery report (if "waitForDeliveryReport" is True)
        :type deliveryTimeout: int or float

        :raise CommandError: if an error occurs while attempting to send the message
        :raise TimeoutException: if the operation times out
        """

        # Check input text to select appropriate mode (text or PDU)
        # Check encoding
        try:
            encodedText = encodeGsm7(text)
        except ValueError:
            encodedText = None
            self.smsTextMode = False

        # Check message length
        if len(text) > 160:
            self.smsTextMode = False

        # Send SMS via AT commands
        if self._smsTextMode:
<<<<<<< HEAD
            self.write('AT+CMGS="{0}"'.format(destination), timeout=3, expectedResponseTermSeq=b'> ')
            result = lineStartingWith(b'+CMGS:', self.write(text, timeout=15, writeTerm=CTRLZ))
=======
            self.write('AT+CMGS="{0}"'.format(destination), timeout=5, expectedResponseTermSeq='> ')
            result = lineStartingWith('+CMGS:', self.write(text, timeout=35, writeTerm=chr(26)))
>>>>>>> e3875305
        else:
            # Set GSM modem SMS encoding format
            # Encode message text and set data coding scheme based on text contents
            if encodedText == None:
                # Cannot encode text using GSM-7; use UCS2 instead
                self.smsEncoding = 'UCS2'
            else:
                self.smsEncoding = 'GSM'

            pdus = encodeSmsSubmitPdu(destination, text, reference=self._smsRef, sendFlash=sendFlash)
            for pdu in pdus:
<<<<<<< HEAD
                self.write('AT+CMGS={0}'.format(pdu.tpduLength), timeout=3, expectedResponseTermSeq=b'> ')
                result = lineStartingWith(b'+CMGS:', self.write(str(pdu), timeout=15, writeTerm=CTRLZ)) # example: +CMGS: xx
=======
                self.write('AT+CMGS={0}'.format(pdu.tpduLength), timeout=5, expectedResponseTermSeq='> ')
                result = lineStartingWith('+CMGS:', self.write(str(pdu), timeout=35, writeTerm=chr(26))) # example: +CMGS: xx
>>>>>>> e3875305
        if result == None:
            raise CommandError('Modem did not respond with +CMGS response')
        reference = int(result[7:])
        self._smsRef = reference + 1
        if self._smsRef > 255:
            self._smsRef = 0
        sms = SentSms(destination, text, reference)
        # Add a weak-referenced entry for this SMS (allows us to update the SMS state if a status report is received)
        self.sentSms[reference] = sms
        if waitForDeliveryReport:
            self._smsStatusReportEvent = threading.Event()
            if self._smsStatusReportEvent.wait(deliveryTimeout):
                self._smsStatusReportEvent = None
            else: # Response timed out
                self._smsStatusReportEvent = None
                raise TimeoutException()
        return sms

    def sendUssd(self, ussdString, responseTimeout=15):
        """ Starts a USSD session by dialing the the specified USSD string, or \
        sends the specified string in the existing USSD session (if any)

        :param ussdString: The USSD access number to dial
        :param responseTimeout: Maximum time to wait a response, in seconds

        :raise TimeoutException: if no response is received in time

        :return: The USSD response message/session (as a Ussd object)
        :rtype: gsmmodem.modem.Ussd
        """
        self._ussdSessionEvent = threading.Event()
        try:
            cusdResponse = self.write('AT+CUSD=1,"{0}",15'.format(ussdString), timeout=responseTimeout) # Should respond with "OK"
        except Exception:
            self._ussdSessionEvent = None # Cancel the thread sync lock
            raise

        # Some modems issue the +CUSD response before the acknowledgment "OK" - check for that
        if len(cusdResponse) > 1:
            cusdResponseFound = lineStartingWith(b'+CUSD', cusdResponse) != None
            if cusdResponseFound:
                self._ussdSessionEvent = None # Cancel thread sync lock
                return self._parseCusdResponse(cusdResponse)
        # Wait for the +CUSD notification message
        if self._ussdSessionEvent.wait(responseTimeout):
            self._ussdSessionEvent = None
            return self._ussdResponse
        else: # Response timed out
            self._ussdSessionEvent = None
            raise TimeoutException()

<<<<<<< HEAD

    def checkForwarding(self, querytype, responseTimeout=15):
        """ Check forwarding status: 0=Unconditional, 1=Busy, 2=NoReply, 3=NotReach, 4=AllFwd, 5=AllCondFwd
        :param querytype: The type of forwarding to check

        :return: Status
        :rtype: Boolean
        """
        try:
            queryResponse = self.write('AT+CCFC={0},2'.format(querytype), timeout=responseTimeout) # Should respond with "OK"
        except Exception:
            raise
        print(queryResponse)
        return True
        
    
    def setForwarding(self, fwdType, fwdEnable, fwdNumber, responseTimeout=15):
        """ Check forwarding status: 0=Unconditional, 1=Busy, 2=NoReply, 3=NotReach, 4=AllFwd, 5=AllCondFwd
        :param fwdType: The type of forwarding to set
        :param fwdEnable: 1 to enable, 0 to disable, 2 to query, 3 to register, 4 to erase
        :param fwdNumber: Number to forward to

        :return: Success or not
        :rtype: Boolean
        """
        try:
            queryResponse = self.write('AT+CCFC={0},{1},"{2}"'.format(fwdType, fwdEnable, fwdNumber), timeout=responseTimeout) # Should respond with "OK"
        except Exception:
            raise
            return False
        print(queryResponse)
        return queryResponse
    
=======
>>>>>>> e3875305
    def dial(self, number, timeout=5, callStatusUpdateCallbackFunc=None):
        """ Calls the specified phone number using a voice phone call

        :param number: The phone number to dial
        :param timeout: Maximum time to wait for the call to be established
        :param callStatusUpdateCallbackFunc: Callback function that is executed if the call's status changes due to
               remote events (i.e. when it is answered, the call is ended by the remote party)

        :return: The outgoing call
        :rtype: gsmmodem.modem.Call
        """
        if self._waitForCallInitUpdate:
            # Wait for the "call originated" notification message
            self._dialEvent = threading.Event()
            try:
                self.write('ATD{0};'.format(number), timeout=timeout, waitForResponse=self._waitForAtdResponse)
            except Exception:
                self._dialEvent = None # Cancel the thread sync lock
                raise
        else:
            # Don't wait for a call init update - base the call ID on the number of active calls
            self.write('ATD{0};'.format(number), timeout=timeout, waitForResponse=self._waitForAtdResponse)
            self.log.debug("Not waiting for outgoing call init update message")
            callId = len(self.activeCalls) + 1
            callType = 0 # Assume voice
            call = Call(self, callId, callType, number, callStatusUpdateCallbackFunc)
            self.activeCalls[callId] = call
            return call

        if self._mustPollCallStatus:
            # Fake a call notification by polling call status until the status indicates that the call is being dialed
            threading.Thread(target=self._pollCallStatus, kwargs={'expectedState': 0, 'timeout': timeout}).start()

        if self._dialEvent.wait(timeout):
            self._dialEvent = None
            callId, callType = self._dialResponse
            call = Call(self, callId, callType, number, callStatusUpdateCallbackFunc)
            self.activeCalls[callId] = call
            return call
        else: # Call establishing timed out
            self._dialEvent = None
            raise TimeoutException()

    def processStoredSms(self, unreadOnly=False):
        """ Process all SMS messages currently stored on the device/SIM card.

        Reads all (or just unread) received SMS messages currently stored on the
        device/SIM card, initiates "SMS received" events for them, and removes
        them from the SIM card.
        This is useful if SMS messages were received during a period that
        python-gsmmodem was not running but the modem was powered on.

        :param unreadOnly: If True, only process unread SMS messages
        :type unreadOnly: boolean
        """
        states = [Sms.STATUS_RECEIVED_UNREAD]
        if not unreadOnly:
            states.insert(0, Sms.STATUS_RECEIVED_READ)
        for msgStatus in states:
            messages = self.listStoredSms(status=msgStatus, delete=True)
            for sms in messages:
                self.smsReceivedCallback(sms)

    def listStoredSms(self, status=Sms.STATUS_ALL, memory=None, delete=False):
        """ Returns SMS messages currently stored on the device/SIM card.

        The messages are read from the memory set by the "memory" parameter.

        :param status: Filter messages based on this read status; must be 0-4 (see Sms class)
        :type status: int
        :param memory: The memory type to read from. If None, use the current default SMS read memory
        :type memory: str or None
        :param delete: If True, delete returned messages from the device/SIM card
        :type delete: bool

        :return: A list of Sms objects containing the messages read
        :rtype: list
        """
        self._setSmsMemory(readDelete=memory)
        messages = []
        delMessages = set()
        if self._smsTextMode:
            cmglRegex= re.compile(b'^\+CMGL: (\d+),"([^"]+)","([^"]+)",[^,]*,"([^"]+)"$')
            for key, val in dictItemsIter(Sms.TEXT_MODE_STATUS_MAP):
                if status == val:
                    statusStr = key
                    break
            else:
                raise ValueError('Invalid status value: {0}'.format(status))
            result = self.write('AT+CMGL="{0}"'.format(statusStr))
            msgLines = []
            msgIndex = msgStatus = number = msgTime = None
            for line in result:
                cmglMatch = cmglRegex.match(line)
                if cmglMatch:
                    # New message; save old one if applicable
                    if msgIndex != None and len(msgLines) > 0:
                        msgText = '\n'.join(msgLines)
                        msgLines = []
                        messages.append(ReceivedSms(self, Sms.TEXT_MODE_STATUS_MAP[msgStatus], number, parseTextModeTimeStr(msgTime), msgText))
                        delMessages.add(int(msgIndex))
                    msgIndex, msgStatus, number, msgTime = cmglMatch.groups()
                    msgLines = []
                else:
                    if line != b'OK':
                        msgLines.append(line)
            if msgIndex != None and len(msgLines) > 0:
                msgText = '\n'.join(msgLines)
                msgLines = []
                messages.append(ReceivedSms(self, Sms.TEXT_MODE_STATUS_MAP[msgStatus], number, parseTextModeTimeStr(msgTime), msgText))
                delMessages.add(int(msgIndex))
        else:
            cmglRegex = re.compile(b'^\+CMGL:\s*(\d+),\s*(\d+),.*$')
            readPdu = False
            result = self.write('AT+CMGL={0}'.format(status))
            for line in result:
                if not readPdu:
                    cmglMatch = cmglRegex.match(line)
                    if cmglMatch:
                        msgIndex = int(cmglMatch.group(1))
                        msgStat = int(cmglMatch.group(2))
                        readPdu = True
                else:
                    try:
                        smsDict = decodeSmsPdu(line)
                    except EncodingError:
                        self.log.debug('Discarding line from +CMGL response: %s', line)
                    else:
                        if smsDict['type'] == 'SMS-DELIVER':
                            sms = ReceivedSms(self, int(msgStat), smsDict['number'], smsDict['time'], smsDict['text'], smsDict['smsc'])
                        elif smsDict['type'] == 'SMS-STATUS-REPORT':
                            sms = StatusReport(self, int(msgStat), smsDict['reference'], smsDict['number'], smsDict['time'], smsDict['discharge'], smsDict['status'])
                        else:
                            raise CommandError('Invalid PDU type for readStoredSms(): {0}'.format(smsDict['type']))
                        messages.append(sms)
                        delMessages.add(msgIndex)
                        readPdu = False
        if delete:
            if status == Sms.STATUS_ALL:
                # Delete all messages
                self.deleteMultipleStoredSms()
            else:
                for msgIndex in delMessages:
                    self.deleteStoredSms(msgIndex)
        return messages

    def _handleModemNotification(self, lines):
        """ Handler for unsolicited notifications from the modem

        This method simply spawns a separate thread to handle the actual notification
        (in order to release the read thread so that the handlers are able to write back to the modem, etc)

        :param lines The lines that were read
        """
        threading.Thread(target=self.__threadedHandleModemNotification, kwargs={'lines': lines}).start()

    def __threadedHandleModemNotification(self, lines):
        """ Implementation of _handleModemNotification() to be run in a separate thread

        :param lines The lines that were read
        """
        for line in lines:
            if b'RING' in line:
                # Incoming call (or existing call is ringing)
                self._handleIncomingCall(lines)
                return
            elif line.startswith(b'+CMTI'):
                # New SMS message indication
                self._handleSmsReceived(line)
                return
            elif line.startswith(b'+CUSD'):
                # USSD notification - either a response or a MT-USSD ("push USSD") message
                self._handleUssd(lines)
                return
            elif line.startswith(b'+CDSI'):
                # SMS status report
                self._handleSmsStatusReport(line)
                return
            else:
                # Check for call status updates
                for updateRegex, handlerFunc in self._callStatusUpdates:
                    match = updateRegex.match(line)
                    if match:
                        # Handle the update
                        handlerFunc(match)
                        return
        # If this is reached, the notification wasn't handled
        self.log.debug('Unhandled unsolicited modem notification: %s', lines)

    def _handleIncomingCall(self, lines):
        self.log.debug('Handling incoming call')
        ringLine = lines.pop(0)
        if self._extendedIncomingCallIndication:
            try:
                callType = ringLine.split(' ', 1)[1]
            except IndexError:
                # Some external 3G scripts modify incoming call indication settings (issue #18)
                self.log.debug('Extended incoming call indication format changed externally; re-enabling...')
                callType = None
                try:
                    # Re-enable extended format of incoming indication (optional)
                    self.write('AT+CRC=1')
                except CommandError:
                    self.log.warn('Extended incoming call indication format changed externally; unable to re-enable')
                    self._extendedIncomingCallIndication = False
        else:
            callType = None
        if self._callingLineIdentification and len(lines) > 0:
            clipLine = lines.pop(0)
            clipMatch = self.CLIP_REGEX.match(clipLine)
            if clipMatch:
                callerNumber = clipMatch.group(1)
                ton = clipMatch.group(2)
                #TODO: re-add support for this
                callerName = None
                #callerName = clipMatch.group(3)
                #if callerName != None and len(callerName) == 0:
                #    callerName = None
            else:
                callerNumber = ton = callerName = None
        else:
            callerNumber = ton = callerName = None

        call = None
        for activeCall in dictValuesIter(self.activeCalls):
            if activeCall.number == callerNumber:
                call = activeCall
                call.ringCount += 1
        if call == None:
            callId = len(self.activeCalls) + 1;
            call = IncomingCall(self, callerNumber, ton, callerName, callId, callType)
            self.activeCalls[callId] = call
        self.incomingCallCallback(call)

    def _handleCallInitiated(self, regexMatch, callId=None, callType=1):
        """ Handler for "outgoing call initiated" event notification line """
        if self._dialEvent:
            if regexMatch:
                groups = regexMatch.groups()
                # Set self._dialReponse to (callId, callType)
                if len(groups) >= 2:
                    self._dialResponse = (int(groups[0]) , int(groups[1]))
                else:
                    self._dialResponse = (int(groups[0]), 1) # assume call type: VOICE
            else:
                self._dialResponse = callId, callType
            self._dialEvent.set()

    def _handleCallAnswered(self, regexMatch, callId=None):
        """ Handler for "outgoing call answered" event notification line """
        if regexMatch:
            groups = regexMatch.groups()
            if len(groups) > 1:
                callId = int(groups[0])
                self.activeCalls[callId].answered = True
            else:
                # Call ID not available for this notificition - check for the first outgoing call that has not been answered
                for call in dictValuesIter(self.activeCalls):
                    if call.answered == False and type(call) == Call:
                        call.answered = True
                        return
        else:
            # Use supplied values
            self.activeCalls[callId].answered = True

    def _handleCallEnded(self, regexMatch, callId=None, filterUnanswered=False):
        if regexMatch:
            groups = regexMatch.groups()
            if len(groups) > 0:
                callId = int(groups[0])
            else:
                # Call ID not available for this notification - check for the first outgoing call that is active
                for call in dictValuesIter(self.activeCalls):
                    if type(call) == Call:
                        if not filterUnanswered or (filterUnanswered == True and call.answered == False):
                            callId = call.id
                            break
        if callId and callId in self.activeCalls:
            self.activeCalls[callId].answered = False
            self.activeCalls[callId].active = False
            del self.activeCalls[callId]

    def _handleCallRejected(self, regexMatch, callId=None):
        """ Handler for rejected (unanswered calls being ended)

        Most modems use _handleCallEnded for handling both call rejections and remote hangups.
        This method does the same, but filters for unanswered calls only.
        """
        return self._handleCallEnded(regexMatch, callId, True)

    def _handleSmsReceived(self, notificationLine):
        """ Handler for "new SMS" unsolicited notification line """
        self.log.debug('SMS message received')
        cmtiMatch = self.CMTI_REGEX.match(notificationLine)
        if cmtiMatch:
            msgMemory = cmtiMatch.group(1)
            msgIndex = cmtiMatch.group(2)
            sms = self.readStoredSms(msgIndex, msgMemory)
            self.deleteStoredSms(msgIndex)
            self.smsReceivedCallback(sms)

    def _handleSmsStatusReport(self, notificationLine):
        """ Handler for SMS status reports """
        self.log.debug('SMS status report received')
        cdsiMatch = self.CDSI_REGEX.match(notificationLine)
        if cdsiMatch:
            msgMemory = cdsiMatch.group(1)
            msgIndex = cdsiMatch.group(2)
            report = self.readStoredSms(msgIndex, msgMemory)
            self.deleteStoredSms(msgIndex)
            # Update sent SMS status if possible
            if report.reference in self.sentSms:
                self.sentSms[report.reference].report = report
            if self._smsStatusReportEvent:
                # A sendSms() call is waiting for this response - notify waiting thread
                self._smsStatusReportEvent.set()
            else:
                # Nothing is waiting for this report directly - use callback
                self.smsStatusReportCallback(report)

    def readStoredSms(self, index, memory=None):
        """ Reads and returns the SMS message at the specified index

        :param index: The index of the SMS message in the specified memory
        :type index: int
        :param memory: The memory type to read from. If None, use the current default SMS read memory
        :type memory: str or None

        :raise CommandError: if unable to read the stored message

        :return: The SMS message
        :rtype: subclass of gsmmodem.modem.Sms (either ReceivedSms or StatusReport)
        """
        # Switch to the correct memory type if required
        self._setSmsMemory(readDelete=memory)
        msgData = self.write('AT+CMGR={0}'.format(index))
        # Parse meta information
        if self._smsTextMode:
            cmgrMatch = self.CMGR_SM_DELIVER_REGEX_TEXT.match(msgData[0])
            if cmgrMatch:
                msgStatus, number, msgTime = cmgrMatch.groups()
                msgText = '\n'.join(msgData[1:-1])
                return ReceivedSms(self, Sms.TEXT_MODE_STATUS_MAP[msgStatus], number, parseTextModeTimeStr(msgTime), msgText)
            else:
                # Try parsing status report
                cmgrMatch = self.CMGR_SM_REPORT_REGEXT_TEXT.match(msgData[0])
                if cmgrMatch:
                    msgStatus, reference, number, sentTime, deliverTime, deliverStatus = cmgrMatch.groups()
                    if msgStatus.startswith('"'):
                        msgStatus = msgStatus[1:-1]
                    if len(msgStatus) == 0:
                        msgStatus = "REC UNREAD"
                    return StatusReport(self, Sms.TEXT_MODE_STATUS_MAP[msgStatus], int(reference), number, parseTextModeTimeStr(sentTime), parseTextModeTimeStr(deliverTime), int(deliverStatus))
                else:
                    raise CommandError('Failed to parse text-mode SMS message +CMGR response: {0}'.format(msgData))
        else:
            cmgrMatch = self.CMGR_REGEX_PDU.match(msgData[0])
            if not cmgrMatch:
                raise CommandError('Failed to parse PDU-mode SMS message +CMGR response: {0}'.format(msgData))
            stat, alpha, length = cmgrMatch.groups()
            try:
                stat = int(stat)
            except Exception:
                # Some modems (ZTE) do not always read return status - default to RECEIVED UNREAD
                stat = Sms.STATUS_RECEIVED_UNREAD
            pdu = msgData[1]
            smsDict = decodeSmsPdu(pdu)
            if smsDict['type'] == 'SMS-DELIVER':
                return ReceivedSms(self, int(stat), smsDict['number'], smsDict['time'], smsDict['text'], smsDict['smsc'])
            elif smsDict['type'] == 'SMS-STATUS-REPORT':
                return StatusReport(self, int(stat), smsDict['reference'], smsDict['number'], smsDict['time'], smsDict['discharge'], smsDict['status'])
            else:
                raise CommandError('Invalid PDU type for readStoredSms(): {0}'.format(smsDict['type']))

    def deleteStoredSms(self, index, memory=None):
        """ Deletes the SMS message stored at the specified index in modem/SIM card memory

        :param index: The index of the SMS message in the specified memory
        :type index: int
        :param memory: The memory type to delete from. If None, use the current default SMS read/delete memory
        :type memory: str or None

        :raise CommandError: if unable to delete the stored message
        """
        self._setSmsMemory(readDelete=memory)
        self.write('AT+CMGD={0},0'.format(index))

    def deleteMultipleStoredSms(self, delFlag=4, memory=None):
        """ Deletes all SMS messages that have the specified read status.

        The messages are read from the memory set by the "memory" parameter.
        The value of the "delFlag" paramater is the same as the "DelFlag" parameter of the +CMGD command:
        1: Delete All READ messages
        2: Delete All READ and SENT messages
        3: Delete All READ, SENT and UNSENT messages
        4: Delete All messages (this is the default)

        :param delFlag: Controls what type of messages to delete; see description above.
        :type delFlag: int
        :param memory: The memory type to delete from. If None, use the current default SMS read/delete memory
        :type memory: str or None
        :param delete: If True, delete returned messages from the device/SIM card
        :type delete: bool

        :raise ValueErrror: if "delFlag" is not in range [1,4]
        :raise CommandError: if unable to delete the stored messages
        """
        if 0 < delFlag <= 4:
            self._setSmsMemory(readDelete=memory)
            self.write('AT+CMGD=1,{0}'.format(delFlag))
        else:
            raise ValueError('"delFlag" must be in range [1,4]')

    def _handleUssd(self, lines):
        """ Handler for USSD event notification line(s) """
        if self._ussdSessionEvent:
            # A sendUssd() call is waiting for this response - parse it
            self._ussdResponse = self._parseCusdResponse(lines)
            # Notify waiting thread
            self._ussdSessionEvent.set()

    def _parseCusdResponse(self, lines):
        """ Parses one or more +CUSD notification lines (for USSD)
        :return: USSD response object
        :rtype: gsmmodem.modem.Ussd
        """
        if len(lines) > 1:
            # Issue #20: Some modem/network combinations use \r\n as in-message EOL indicators;
            # - join lines to compensate for that (thanks to davidjb for the fix)
            # Also, look for more than one +CUSD response because of certain modems' strange behaviour
            cusdMatches = list(self.CUSD_REGEX.finditer('\r\n'.join(lines)))
        else:
            # Single standard +CUSD response
            cusdMatches = [self.CUSD_REGEX.match(lines[0])]
        message = None
        sessionActive = True
        if len(cusdMatches) > 1:
            self.log.debug('Multiple +CUSD responses received; filtering...')
            # Some modems issue a non-standard "extra" +CUSD notification for releasing the session
            for cusdMatch in cusdMatches:
                if cusdMatch.group(1) == '2':
                    # Set the session to inactive, but ignore the message
                    self.log.debug('Ignoring "session release" message: %s', cusdMatch.group(2))
                    sessionActive = False
                else:
                    # Not a "session release" message
                    message = cusdMatch.group(2)
                    if sessionActive and cusdMatch.group(1) != '1':
                        sessionActive = False
        else:
            sessionActive = cusdMatches[0].group(1) == '1'
            message = cusdMatches[0].group(2)
        return Ussd(self, sessionActive, message)

    def _placeHolderCallback(self, *args):
        """ Does nothing """
        self.log.debug('called with args: {0}'.format(args))

    def _pollCallStatus(self, expectedState, callId=None, timeout=None):
        """ Poll the status of outgoing calls.
        This is used for modems that do not have a known set of call status update notifications.

        :param expectedState: The internal state we are waiting for. 0 == initiated, 1 == answered, 2 = hangup
        :type expectedState: int

        :raise TimeoutException: If a timeout was specified, and has occurred
        """
        callDone = False
        timeLeft = timeout or 999999
        while self.alive and not callDone and timeLeft > 0:
            time.sleep(0.5)
            if expectedState == 0: # Only call initializing can timeout
                timeLeft -= 0.5
            try:
                clcc = self._pollCallStatusRegex.match(self.write('AT+CLCC')[0])
            except TimeoutException as timeout:
                # Can happend if the call was ended during our time.sleep() call
                clcc = None
            if clcc:
                direction = int(clcc.group(2))
                if direction == 0: # Outgoing call
                    # Determine call state
                    stat = int(clcc.group(3))
                    if expectedState == 0: # waiting for call initiated
                        if stat == 2 or stat == 3: # Dialing or ringing ("alerting")
                            callId = int(clcc.group(1))
                            callType = int(clcc.group(4))
                            self._handleCallInitiated(None, callId, callType) # if self_dialEvent is None, this does nothing
                            expectedState = 1 # Now wait for call answer
                    elif expectedState == 1: # waiting for call to be answered
                        if stat == 0: # Call active
                            callId = int(clcc.group(1))
                            self._handleCallAnswered(None, callId)
                            expectedState = 2 # Now wait for call hangup
            elif expectedState == 2 : # waiting for remote hangup
                # Since there was no +CLCC response, the call is no longer active
                callDone = True
                self._handleCallEnded(None, callId=callId)
            elif expectedState == 1: # waiting for call to be answered
                # Call was rejected
                callDone = True
                self._handleCallRejected(None, callId=callId)
        if timeLeft <= 0:
            raise TimeoutException()


class Call(object):
    """ A voice call """

    DTMF_COMMAND_BASE = '+VTS='
    dtmfSupport = False # Indicates whether or not DTMF tones can be sent in calls

    def __init__(self, gsmModem, callId, callType, number, callStatusUpdateCallbackFunc=None):
        """
        :param gsmModem: GsmModem instance that created this object
        :param number: The number that is being called
        """
        self._gsmModem = weakref.proxy(gsmModem)
        self._callStatusUpdateCallbackFunc = callStatusUpdateCallbackFunc
        # Unique ID of this call
        self.id = callId
        # Call type (VOICE == 0, etc)
        self.type = callType
        # The remote number of this call (destination or origin)
        self.number = number
        # Flag indicating whether the call has been answered or not (backing field for "answered" property)
        self._answered = False
        # Flag indicating whether or not the call is active
        # (meaning it may be ringing or answered, but not ended because of a hangup event)
        self.active = True

    @property
    def answered(self):
        return self._answered
    @answered.setter
    def answered(self, answered):
        self._answered = answered
        if self._callStatusUpdateCallbackFunc:
            self._callStatusUpdateCallbackFunc(self)

    def sendDtmfTone(self, tones):
        """ Send one or more DTMF tones to the remote party (only allowed for an answered call)

        Note: this is highly device-dependent, and might not work

        :param digits: A str containining one or more DTMF tones to play, e.g. "3" or "\*123#"

        :raise CommandError: if the command failed/is not supported
        :raise InvalidStateException: if the call has not been answered, or is ended while the command is still executing
        """
        if self.answered:
            dtmfCommandBase = self.DTMF_COMMAND_BASE.format(cid=self.id)
            toneLen = len(tones)
            if len(tones) > 1:
                cmd = ('AT{0}{1};{0}' + ';{0}'.join(tones[1:])).format(dtmfCommandBase, tones[0])
            else:
                cmd = 'AT{0}{1}'.format(dtmfCommandBase, tones)
            try:
                self._gsmModem.write(cmd, timeout=(5 + toneLen))
            except CmeError as e:
                if e.code == 30:
                    # No network service - can happen if call is ended during DTMF transmission (but also if DTMF is sent immediately after call is answered)
                    raise InterruptedException('No network service', e)
                elif e.code == 3:
                    # Operation not allowed - can happen if call is ended during DTMF transmission
                    raise InterruptedException('Operation not allowed', e)
                else:
                    raise e
        else:
            raise InvalidStateException('Call is not active (it has not yet been answered, or it has ended).')

    def hangup(self):
        """ End the phone call.

        Does nothing if the call is already inactive.
        """
        if self.active:
            self._gsmModem.write('ATH')
            self.answered = False
            self.active = False
        if self.id in self._gsmModem.activeCalls:
            del self._gsmModem.activeCalls[self.id]


class IncomingCall(Call):

    CALL_TYPE_MAP = {'VOICE': 0}

    """ Represents an incoming call, conveniently allowing access to call meta information and -control """
    def __init__(self, gsmModem, number, ton, callerName, callId, callType):
        """
        :param gsmModem: GsmModem instance that created this object
        :param number: Caller number
        :param ton: TON (type of number/address) in integer format
        :param callType: Type of the incoming call (VOICE, FAX, DATA, etc)
        """
        if type(callType) == str:
            callType = self.CALL_TYPE_MAP[callType]
        super(IncomingCall, self).__init__(gsmModem, callId, callType, number)
        # Type attribute of the incoming call
        self.ton = ton
        self.callerName = callerName
        # Flag indicating whether the call is ringing or not
        self.ringing = True
        # Amount of times this call has rung (before answer/hangup)
        self.ringCount = 1

    def answer(self):
        """ Answer the phone call.
        :return: self (for chaining method calls)
        """
        if self.ringing:
            self._gsmModem.write('ATA')
            self.ringing = False
            self.answered = True
        return self

    def hangup(self):
        """ End the phone call. """
        self.ringing = False
        super(IncomingCall, self).hangup()

class Ussd(object):
    """ Unstructured Supplementary Service Data (USSD) message.

    This class contains convenient methods for replying to a USSD prompt
    and to cancel the USSD session
    """

    def __init__(self, gsmModem, sessionActive, message):
        self._gsmModem = weakref.proxy(gsmModem)
        # Indicates if the session is active (True) or has been closed (False)
        self.sessionActive = sessionActive
        self.message = message

    def reply(self, message):
        """ Sends a reply to this USSD message in the same USSD session

        :raise InvalidStateException: if the USSD session is not active (i.e. it has ended)

        :return: The USSD response message/session (as a Ussd object)
        """
        if self.sessionActive:
            return self._gsmModem.sendUssd(message)
        else:
            raise InvalidStateException('USSD session is inactive')

    def cancel(self):
        """ Terminates/cancels the USSD session (without sending a reply)

        Does nothing if the USSD session is inactive.
        """
        if self.sessionActive:
            self._gsmModem.write('AT+CUSD=2')<|MERGE_RESOLUTION|>--- conflicted
+++ resolved
@@ -146,17 +146,10 @@
     # Used for parsing USSD event notifications
     CUSD_REGEX = re.compile(b'\+CUSD:\s*(\d),"(.*?)",(\d+)', re.DOTALL)
     # Used for parsing SMS status reports
-<<<<<<< HEAD
     CDSI_REGEX = re.compile(b'\+CDSI:\s*"([^"]+)",(\d+)$')
     
-    def __init__(self, port, baudrate=115200, incomingCallCallbackFunc=None, smsReceivedCallbackFunc=None, smsStatusReportCallback=None,*a,**kw):
-        super(GsmModem, self).__init__(port, baudrate, notifyCallbackFunc=self._handleModemNotification,*a,**kw)
-=======
-    CDSI_REGEX = re.compile(r'\+CDSI:\s*"([^"]+)",(\d+)$')
-
-    def __init__(self, port, baudrate=115200, incomingCallCallbackFunc=None, smsReceivedCallbackFunc=None, smsStatusReportCallback=None):
-        super(GsmModem, self).__init__(port, baudrate, notifyCallbackFunc=self._handleModemNotification)
->>>>>>> e3875305
+    def __init__(self, port, baudrate=115200, incomingCallCallbackFunc=None, smsReceivedCallbackFunc=None, smsStatusReportCallback=None, *a, **kw):
+        super(GsmModem, self).__init__(port, baudrate, notifyCallbackFunc=self._handleModemNotification, *a, **kw)
         self.incomingCallCallback = incomingCallCallbackFunc or self._placeholderCallback
         self.smsReceivedCallback = smsReceivedCallbackFunc or self._placeholderCallback
         self.smsStatusReportCallback = smsStatusReportCallback or self._placeholderCallback
@@ -190,7 +183,6 @@
         self._smsSupportedEncodingNames = None # List of available encoding names
         self._commands = None # List of supported AT commands
 
-
     def connect(self, pin=None, waitingForModemToStartInSeconds=0):
         """ Opens the port and initializes the modem and SIM card
 
@@ -200,12 +192,7 @@
         :raise PinRequiredError: if the SIM card requires a PIN but none was provided
         :raise IncorrectPinError: if the specified PIN is incorrect
         """
-<<<<<<< HEAD
-
-        self.log.info('Connecting to modem on port %s at %dbps', self.port, self.baudrate)    
-=======
         self.log.info('Connecting to modem on port %s at %dbps', self.port, self.baudrate)
->>>>>>> e3875305
         super(GsmModem, self).connect()
 
         if waitingForModemToStartInSeconds > 0:
@@ -345,7 +332,7 @@
         # Some modems delete the SMSC number when setting text-mode SMS parameters; preserve it if needed
         if currentSmscNumber != None:
             self._smscNumber = None # clear cache
-        self.write('AT+CSMP=49,167,0,8', parseError=False) # Enable delivery reports
+        self.write('AT+CSMP=49,167,0,0', parseError=False) # Enable delivery reports
         # ...check SMSC again to ensure it did not change
         if currentSmscNumber != None and self.smsc != currentSmscNumber:
             self.smsc = currentSmscNumber
@@ -428,13 +415,8 @@
                 self.write('AT+CPIN="{0}"'.format(pin))
             else:
                 raise PinRequiredError('AT+CPIN')
-<<<<<<< HEAD
-               
+
     def write(self, data, waitForResponse=True, timeout=10, parseError=True, writeTerm=TERMINATOR, expectedResponseTermSeq=None):
-=======
-
-    def write(self, data, waitForResponse=True, timeout=5, parseError=True, writeTerm='\r', expectedResponseTermSeq=None):
->>>>>>> e3875305
         """ Write data to the modem.
 
         This method adds the ``\\r\\n`` end-of-line sequence to the data parameter, and
@@ -715,13 +697,8 @@
                 self.CMGR_SM_DELIVER_REGEX_TEXT = re.compile(b'^\+CMGR: "([^"]+)","([^"]+)",[^,]*,"([^"]+)"$')
                 self.CMGR_SM_REPORT_REGEXT_TEXT = re.compile(b'^\+CMGR: ([^,]*),\d+,(\d+),"{0,1}([^"]*)"{0,1},\d*,"([^"]+)","([^"]+)",(\d+)$')
         elif self.CMGR_REGEX_PDU == None:
-<<<<<<< HEAD
             self.CMGR_REGEX_PDU = re.compile(b'^\+CMGR:\s*(\d*),\s*"{0,1}([^"]*)"{0,1},\s*(\d+)$')
             
-=======
-            self.CMGR_REGEX_PDU = re.compile(r'^\+CMGR: (\d*),"{0,1}([^"]*)"{0,1},(\d+)$')
-
->>>>>>> e3875305
     @property
     def smsc(self):
         """ :return: The default SMSC number stored on the SIM card """
@@ -825,13 +802,8 @@
 
         # Send SMS via AT commands
         if self._smsTextMode:
-<<<<<<< HEAD
-            self.write('AT+CMGS="{0}"'.format(destination), timeout=3, expectedResponseTermSeq=b'> ')
-            result = lineStartingWith(b'+CMGS:', self.write(text, timeout=15, writeTerm=CTRLZ))
-=======
-            self.write('AT+CMGS="{0}"'.format(destination), timeout=5, expectedResponseTermSeq='> ')
-            result = lineStartingWith('+CMGS:', self.write(text, timeout=35, writeTerm=chr(26)))
->>>>>>> e3875305
+            self.write('AT+CMGS="{0}"'.format(destination), timeout=5, expectedResponseTermSeq=b'> ')
+            result = lineStartingWith(b'+CMGS:', self.write(text, timeout=35, writeTerm=CTRLZ))
         else:
             # Set GSM modem SMS encoding format
             # Encode message text and set data coding scheme based on text contents
@@ -843,13 +815,8 @@
 
             pdus = encodeSmsSubmitPdu(destination, text, reference=self._smsRef, sendFlash=sendFlash)
             for pdu in pdus:
-<<<<<<< HEAD
-                self.write('AT+CMGS={0}'.format(pdu.tpduLength), timeout=3, expectedResponseTermSeq=b'> ')
-                result = lineStartingWith(b'+CMGS:', self.write(str(pdu), timeout=15, writeTerm=CTRLZ)) # example: +CMGS: xx
-=======
-                self.write('AT+CMGS={0}'.format(pdu.tpduLength), timeout=5, expectedResponseTermSeq='> ')
-                result = lineStartingWith('+CMGS:', self.write(str(pdu), timeout=35, writeTerm=chr(26))) # example: +CMGS: xx
->>>>>>> e3875305
+                self.write('AT+CMGS={0}'.format(pdu.tpduLength), timeout=5, expectedResponseTermSeq=b'> ')
+                result = lineStartingWith(b'+CMGS:', self.write(str(pdu), timeout=35, writeTerm=CTRLZ)) # example: +CMGS: xx
         if result == None:
             raise CommandError('Modem did not respond with +CMGS response')
         reference = int(result[7:])
@@ -901,7 +868,6 @@
             self._ussdSessionEvent = None
             raise TimeoutException()
 
-<<<<<<< HEAD
 
     def checkForwarding(self, querytype, responseTimeout=15):
         """ Check forwarding status: 0=Unconditional, 1=Busy, 2=NoReply, 3=NotReach, 4=AllFwd, 5=AllCondFwd
@@ -935,8 +901,6 @@
         print(queryResponse)
         return queryResponse
     
-=======
->>>>>>> e3875305
     def dial(self, number, timeout=5, callStatusUpdateCallbackFunc=None):
         """ Calls the specified phone number using a voice phone call
 
