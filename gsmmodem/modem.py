--- conflicted
+++ resolved
@@ -59,23 +59,14 @@
 
 class ReceivedSms(Sms):
     """ An SMS message that has been received (MT) """
-<<<<<<< HEAD
-
-    def __init__(self, gsmModem, status, number, time, text, smsc=None):
-=======
-    
+
     def __init__(self, gsmModem, status, number, time, text, smsc=None, udh=None):
->>>>>>> def32906
         super(ReceivedSms, self).__init__(number, text, smsc)
         self._gsmModem = weakref.proxy(gsmModem)
         self.status = status
         self.time = time
-<<<<<<< HEAD
-
-=======
         self.udh = udh
-        
->>>>>>> def32906
+
     def reply(self, message):
         """ Convenience method that sends a reply SMS to the sender of this message """
         return self._gsmModem.sendSms(self.number, message)
@@ -159,21 +150,13 @@
     CDSI_REGEX = re.compile(b'\+CDSI:\s*"([^"]+)",(\d+)$')
     CDS_REGEX  = re.compile(b'\+CDS:\s*([0-9]+)"$')
     
-<<<<<<< HEAD
-    def __init__(self, port, baudrate=115200, incomingCallCallbackFunc=None, smsReceivedCallbackFunc=None, smsStatusReportCallback=None, requestDelivery=True, AT_CNMI="", *a, **kw):
-        super(GsmModem, self).__init__(port, baudrate, notifyCallbackFunc=self._handleModemNotification, *a, **kw)
-        self.incomingCallCallback = incomingCallCallbackFunc or self._placeholderCallback
-        self.smsReceivedCallback = smsReceivedCallbackFunc or self._placeholderCallback
-        self.smsStatusReportCallback = smsStatusReportCallback or self._placeholderCallback
-        self.requestDelivery = requestDelivery
-        self.AT_CNMI = AT_CNMI or "2,1,0,2"
-=======
-    def __init__(self, port, baudrate=115200, incomingCallCallback=None, smsReceivedCallback=None, smsStatusReportCallback=None):
-        super(GsmModem, self).__init__(port, baudrate, notifyCallback=self._handleModemNotification)
+    def __init__(self, port, baudrate=115200, incomingCallCallback=None, smsReceivedCallback=None, smsStatusReportCallback=None, requestDelivery=True, AT_CNMI="", *a, **kw):
+        super(GsmModem, self).__init__(port, baudrate, notifyCallback=self._handleModemNotification, *a, **kw)
         self.incomingCallCallback = incomingCallCallback or self._placeholderCallback
         self.smsReceivedCallback = smsReceivedCallback
         self.smsStatusReportCallback = smsStatusReportCallback
->>>>>>> def32906
+        self.requestDelivery = requestDelivery
+        self.AT_CNMI = AT_CNMI or "2,1,0,2"
         # Flag indicating whether caller ID for incoming call notification has been set up
         self._callingLineIdentification = False
         # Flag indicating whether incoming call notifications have extended information
@@ -396,13 +379,8 @@
                 self.write('AT+CPMS={0}'.format(','.join(cpmsItems))) # Set message storage
             del cpmsSupport
             del cpmsLine
-<<<<<<< HEAD
-
-        if self._smsReadSupported:
-=======
-        
+
         if self._smsReadSupported and (self.smsReceivedCallback or self.smsStatusReportCallback):
->>>>>>> def32906
             try:
                 self.write('AT+CNMI=' + self.AT_CNMI)  # Set message notifications
             except CommandError:
@@ -452,13 +430,8 @@
                 self.write('AT+CPIN="{0}"'.format(pin))
             else:
                 raise PinRequiredError('AT+CPIN')
-<<<<<<< HEAD
 
     def write(self, data, waitForResponse=True, timeout=10, parseError=True, writeTerm=TERMINATOR, expectedResponseTermSeq=None):
-=======
-               
-    def write(self, data, waitForResponse=True, timeout=20, parseError=True, writeTerm='\r', expectedResponseTermSeq=None):
->>>>>>> def32906
         """ Write data to the modem.
 
         This method adds the ``\\r\\n`` end-of-line sequence to the data parameter, and
@@ -789,11 +762,7 @@
         checkCreg = True
         while block[0]:
             if checkCreg:
-<<<<<<< HEAD
-                cregResult = lineMatching(b'^\+CREG:\s*(\d),(\d)$', self.write('AT+CREG?', parseError=False)) # example result: +CREG: 0,1
-=======
-                cregResult = lineMatching(r'^\+CREG:\s*(\d),(\d)(,[^,]*,[^,]*)?$', self.write('AT+CREG?', parseError=False)) # example result: +CREG: 0,1
->>>>>>> def32906
+                cregResult = lineMatching(b'^\+CREG:\s*(\d),(\d)(,[^,]*,[^,]*)?$', self.write('AT+CREG?', parseError=False)) # example result: +CREG: 0,1
                 if cregResult:
                     status = int(cregResult.group(2))
                     if status in (1, 5):
@@ -861,13 +830,8 @@
 
             pdus = encodeSmsSubmitPdu(destination, text, reference=self._smsRef, sendFlash=sendFlash)
             for pdu in pdus:
-<<<<<<< HEAD
                 self.write('AT+CMGS={0}'.format(pdu.tpduLength), timeout=5, expectedResponseTermSeq=b'> ')
                 result = lineStartingWith(b'+CMGS:', self.write(str(pdu), timeout=35, writeTerm=CTRLZ)) # example: +CMGS: xx
-=======
-                self.write('AT+CMGS={0}'.format(pdu.tpduLength), timeout=3, expectedResponseTermSeq='> ')
-                result = lineStartingWith('+CMGS:', self.write(str(pdu), timeout=60, writeTerm=chr(26))) # example: +CMGS: xx
->>>>>>> def32906
         if result == None:
             raise CommandError('Modem did not respond with +CMGS response')
         reference = int(result[7:])
@@ -1280,16 +1244,6 @@
     def _handleSmsReceived(self, notificationLine):
         """ Handler for "new SMS" unsolicited notification line """
         self.log.debug('SMS message received')
-<<<<<<< HEAD
-        cmtiMatch = self.CMTI_REGEX.match(notificationLine)
-        if cmtiMatch:
-            msgMemory = cmtiMatch.group(1)
-            msgIndex = cmtiMatch.group(2)
-            sms = self.readStoredSms(msgIndex, msgMemory)
-            self.deleteStoredSms(msgIndex)
-            self.smsReceivedCallback(sms)
-
-=======
         if self.smsReceivedCallback is not None:
             cmtiMatch = self.CMTI_REGEX.match(notificationLine)
             if cmtiMatch:
@@ -1303,7 +1257,6 @@
                 else:
                     self.deleteStoredSms(msgIndex)
     
->>>>>>> def32906
     def _handleSmsStatusReport(self, notificationLine):
         """ Handler for SMS status reports """
         self.log.debug('SMS status report received')
@@ -1321,7 +1274,12 @@
                 self._smsStatusReportEvent.set()
             elif self.smsStatusReportCallback:
                 # Nothing is waiting for this report directly - use callback
-<<<<<<< HEAD
+                try:
+                    self.smsStatusReportCallback(report)
+                except Exception:
+                    self.log.error('error in smsStatusReportCallback', exc_info=True)
+
+    
                 self.smsStatusReportCallback(report)
 
     def _handleSmsStatusReportTe(self, length, notificationLine):
@@ -1346,14 +1304,6 @@
             # Nothing is waiting for this report directly - use callback
             self.smsStatusReportCallback(report)
 
-=======
-                try:
-                    self.smsStatusReportCallback(report)
-                except Exception:
-                    self.log.error('error in smsStatusReportCallback', exc_info=True)
-
-    
->>>>>>> def32906
     def readStoredSms(self, index, memory=None):
         """ Reads and returns the SMS message at the specified index
 
@@ -1419,13 +1369,10 @@
         :raise CommandError: if unable to delete the stored message
         """
         self._setSmsMemory(readDelete=memory)
-<<<<<<< HEAD
         self.write('AT+CMGD={0},0'.format(index))
-
-=======
-        self.write('AT+CMGD={0}'.format(index))
-    
->>>>>>> def32906
+        # TODO: make a check how many params are supported by the modem and use the right command. For example, Siemens MC35, TC35 take only one parameter.
+        #self.write('AT+CMGD={0}'.format(index))
+
     def deleteMultipleStoredSms(self, delFlag=4, memory=None):
         """ Deletes all SMS messages that have the specified read status.
 
@@ -1493,13 +1440,6 @@
             message = cusdMatches[0].group(2)
         return Ussd(self, sessionActive, message)
 
-<<<<<<< HEAD
-    def _placeHolderCallback(self, *args):
-        """ Does nothing """
-        self.log.debug('called with args: {0}'.format(args))
-
-=======
->>>>>>> def32906
     def _pollCallStatus(self, expectedState, callId=None, timeout=None):
         """ Poll the status of outgoing calls.
         This is used for modems that do not have a known set of call status update notifications.
@@ -1553,13 +1493,8 @@
 
     DTMF_COMMAND_BASE = '+VTS='
     dtmfSupport = False # Indicates whether or not DTMF tones can be sent in calls
-<<<<<<< HEAD
-
-    def __init__(self, gsmModem, callId, callType, number, callStatusUpdateCallbackFunc=None):
-=======
-    
+
     def __init__(self, gsmModem, callId, callType, number, callStatusUpdateCallback=None):
->>>>>>> def32906
         """
         :param gsmModem: GsmModem instance that created this object
         :param number: The number that is being called
@@ -1584,15 +1519,9 @@
     @answered.setter
     def answered(self, answered):
         self._answered = answered
-<<<<<<< HEAD
-        if self._callStatusUpdateCallbackFunc:
-            self._callStatusUpdateCallbackFunc(self)
-
-=======
         if self._callStatusUpdateCallback:
             self._callStatusUpdateCallback(self)
-    
->>>>>>> def32906
+
     def sendDtmfTone(self, tones):
         """ Send one or more DTMF tones to the remote party (only allowed for an answered call)
 
