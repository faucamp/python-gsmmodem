--- conflicted
+++ resolved
@@ -552,15 +552,9 @@
     if addressLen > 0:
         toa = next(byteIter)
         ton = (toa & 0x70) # bits 6,5,4 of type-of-address == type-of-number
-<<<<<<< HEAD
         if ton == 0x50:
             # Alphanumberic number
-            addressLen = int(math.ceil(addressLen / 2.0))
-=======
-        if ton == 0x50: 
-            # Alphanumberic number            
             addressLen = nibble2octet(addressLen)
->>>>>>> def32906
             septets = unpackSeptets(byteIter, addressLen)
             addressValue = decodeGsm7(septets)
             return (addressValue, (addressLen + 2))
@@ -570,14 +564,7 @@
             if smscField:
                 addressValue = decodeSemiOctets(byteIter, addressLen-1)
             else:
-<<<<<<< HEAD
-                if addressLen % 2:
-                    addressLen = int(addressLen / 2) + 1
-                else:
-                    addressLen = int(addressLen / 2)
-=======
                 addressLen = nibble2octet(addressLen)
->>>>>>> def32906
                 addressValue = decodeSemiOctets(byteIter, addressLen)
                 addressLen += 1 # for the return value, add the toa byte
             if ton == 0x10: # International number
